--- conflicted
+++ resolved
@@ -1,12 +1,7 @@
 /* eslint-disable @typescript-eslint/no-throw-literal */
 /* eslint-disable @typescript-eslint/ban-types */
-<<<<<<< HEAD
-import { compactObject } from '../util/lang';
+import { compactObject, isObject, isString } from '../util/lang';
 import type { BulkError, SimpleError } from './responses';
-=======
-import { isObject, isString } from '../util/lang';
-import type { SimpleError } from './responses';
->>>>>>> 1550d192
 
 const resolveUrl = (url: string, queryParams: Record<string, any> = {}, pathParams: Record<string, string> = {}) => {
   const query = new URLSearchParams(queryParams).toString();
@@ -116,18 +111,8 @@
 
     throw withStatus({ message, errors }, response.status);
   } catch (e) {
-<<<<<<< HEAD
     if (isError(e)) {
       throw withStatus(e, response.status);
-=======
-    if (e instanceof Error) {
-      const error: SimpleError = {
-        message: e.message
-      };
-      throw withStatus(error, response.status);
-    } else if (isObject(e) && isString((e as SimpleError).message)) {
-      throw withStatus(e as SimpleError, response.status);
->>>>>>> 1550d192
     } else {
       throw withStatus({ message: 'Network response was not ok' }, response.status);
     }
@@ -135,7 +120,7 @@
 }
 
 const isError = (error: any): error is { message: string } => {
-  return typeof error === 'object' && typeof (error as ApiError).message === 'string';
+  return isObject(e) && isString((e as SimpleError).message);
 };
 
 const withStatus = (error: ApiError, status: number) => compactObject({ ...error, status });
