--- conflicted
+++ resolved
@@ -4,35 +4,8 @@
 import { SelectedPick } from '../schema/selection';
 import { GetArrayInnerType, StringKeys, Values } from '../util/types';
 
-<<<<<<< HEAD
 export class SearchPlugin<Schemas extends Record<string, BaseData>> extends XataPlugin {
   build({ getFetchProps }: XataPluginOptions) {
-    return async <Tables extends StringKeys<Schemas>>(
-      query: string,
-      options?: { fuzziness?: number; tables?: Tables[] }
-    ): Promise<{
-      [Model in GetArrayInnerType<NonNullable<NonNullable<typeof options>['tables']>>]: Awaited<
-        SelectedPick<Schemas[Model] & SearchXataRecord, ['*']>[]
-      >;
-    }> => {
-      const fetchProps = await getFetchProps();
-      const { tables, fuzziness } = options ?? {};
-
-      const { records } = await searchBranch({
-        pathParams: { workspace: '{workspaceId}', dbBranchName: '{dbBranch}' },
-        body: { tables, query, fuzziness },
-        ...fetchProps
-      });
-
-      return records.reduce((acc, record) => {
-        const { table = 'orphan' } = record.xata;
-        const items = acc[table] ?? [];
-
-        return { ...acc, [table]: [...items, record] };
-      }, {} as any);
-=======
-export class SearchNamespace<Schemas extends Record<string, BaseData>> extends Namespace {
-  build({ getFetchProps }: NamespaceBuildOptions) {
     return {
       all: async <Tables extends StringKeys<Schemas>>(
         query: string,
@@ -69,14 +42,13 @@
           return { ...acc, [table]: [...items, record] };
         }, {} as any);
       }
->>>>>>> a994d681
     };
   }
 
   async #search<Tables extends StringKeys<Schemas>>(
     query: string,
     options: { fuzziness?: number; tables?: Tables[] },
-    getFetchProps: NamespaceBuildOptions['getFetchProps']
+    getFetchProps: XataPluginOptions['getFetchProps']
   ) {
     const fetchProps = await getFetchProps();
     const { tables, fuzziness } = options ?? {};
