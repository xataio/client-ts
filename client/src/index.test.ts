--- conflicted
+++ resolved
@@ -260,17 +260,12 @@
   body: unknown;
 };
 
-<<<<<<< HEAD
-// TODO: Fix any type
-async function expectRequest(expectedRequest: ExpectedRequest, callback: () => void, response?: any) {
-=======
 async function expectRequest(
   users: RestRepository<User>,
   expectedRequest: ExpectedRequest,
   callback: () => void,
-  response?: unknown
+  response?: any
 ) {
->>>>>>> 731a4a19
   const request = jest.fn(async () => response);
   users.request = request;
 
@@ -290,39 +285,29 @@
       const { users } = buildClient();
 
       const expected = { method: 'POST', path: '/tables/users/query', body: {} };
-<<<<<<< HEAD
-      expectRequest(expected, () => users.getMany(), { records: [], meta: { page: { cursor: '', more: false } } });
-=======
-      expectRequest(users, expected, () => users.getMany(), { records: [] });
->>>>>>> 731a4a19
-    });
-
-    test('query with one filter', async () => {
-      const { users } = buildClient();
-
-      const expected = { method: 'POST', path: '/tables/users/query', body: { filter: { $all: [{ name: 'foo' }] } } };
-<<<<<<< HEAD
-      expectRequest(expected, () => users.filter('name', 'foo').getMany(), {
+      expectRequest(users, expected, () => users.getMany(), {
         records: [],
         meta: { page: { cursor: '', more: false } }
       });
-=======
-      expectRequest(users, expected, () => users.filter('name', 'foo').getMany(), { records: [] });
->>>>>>> 731a4a19
+    });
+
+    test('query with one filter', async () => {
+      const { users } = buildClient();
+
+      const expected = { method: 'POST', path: '/tables/users/query', body: { filter: { $all: [{ name: 'foo' }] } } };
+      expectRequest(users, expected, () => users.filter('name', 'foo').getMany(), {
+        records: [],
+        meta: { page: { cursor: '', more: false } }
+      });
     });
   });
 
   describe('getOne', () => {
     test('returns a single object', async () => {
-<<<<<<< HEAD
+      const { users } = buildClient();
+
       const result = { records: [{ id: '1234' }], meta: { page: { cursor: '', more: false } } };
       const expected = { method: 'POST', path: '/tables/users/query', body: { page: { size: 1 } } };
-=======
-      const { users } = buildClient();
-
-      const result = { records: [{ id: '1234' }] };
-      const expected = { method: 'POST', path: '/tables/users/query', body: {} };
->>>>>>> 731a4a19
       expectRequest(
         users,
         expected,
@@ -335,15 +320,10 @@
     });
 
     test('returns null if no objects are returned', async () => {
-<<<<<<< HEAD
+      const { users } = buildClient();
+
       const result = { records: [], meta: { page: { cursor: '', more: false } } };
       const expected = { method: 'POST', path: '/tables/users/query', body: { page: { size: 1 } } };
-=======
-      const { users } = buildClient();
-
-      const result = { records: [] };
-      const expected = { method: 'POST', path: '/tables/users/query', body: {} };
->>>>>>> 731a4a19
       expectRequest(
         users,
         expected,
