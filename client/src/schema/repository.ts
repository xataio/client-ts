--- conflicted
+++ resolved
@@ -12,11 +12,8 @@
 import { FetcherExtraProps, FetchImpl } from '../api/fetcher';
 import { getFetchImplementation } from '../util/fetch';
 import { isObject, isString } from '../util/lang';
-<<<<<<< HEAD
 import { GetArrayInnerType } from '../util/types';
-=======
 import { getAPIKey, getBranch, getDatabaseUrl } from './config';
->>>>>>> 09bfef88
 import { Page } from './pagination';
 import { Query } from './query';
 import { BaseData, EditableData, Identifiable, isIdentifiable, XataRecord } from './record';
