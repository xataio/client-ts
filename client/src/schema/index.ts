--- conflicted
+++ resolved
@@ -1,13 +1,6 @@
 export * from './operators';
-<<<<<<< HEAD
-export type { Identifiable, XataRecord } from './record';
-export { Repository, RestRepository, RestRespositoryFactory, BaseClient } from './repository';
-export type { XataClientOptions } from './repository';
-export { Query } from './query';
-=======
 export * from './pagination';
 export { Query } from './query';
-export type { XataRecord } from './record';
+export type { Identifiable, XataRecord } from './record';
 export { BaseClient, Repository, RestRepository, RestRespositoryFactory } from './repository';
-export type { XataClientOptions } from './repository';
->>>>>>> 1ffb770f
+export type { XataClientOptions } from './repository';