import { Repository, XataRecord } from '..';
import { ColumnsFilter, FilterExpression, PageConfig, SortExpression } from '../api/schemas';
import { compact } from '../util/lang';
import { DeepConstraint, FilterConstraints, SortDirection, SortFilter } from './filters';
<<<<<<< HEAD
import { Page, Paginable, PaginationOptions, PaginationQueryMeta } from './pagination';
import { Select, Selectable, SelectableColumn, ValueOfSelectableColumn } from './selection';
=======
import { Page, Paginable, PaginationOptions, PaginationQueryMeta, PAGINATION_MAX_SIZE } from './pagination';
import { Select, Selectable, SelectableColumn } from './selection';
>>>>>>> 2b5cc25e

export type QueryOptions<T extends XataRecord> = {
  page?: PaginationOptions;
  columns?: Extract<keyof Selectable<T>, string>[];
  //filter?: FilterConstraints<T>;
  sort?: SortFilter<T> | SortFilter<T>[];
};

export type QueryTableOptions = {
  filter: FilterExpression;
  sort?: SortExpression;
  page?: PageConfig;
  columns?: ColumnsFilter;
};

/**
 * Query objects contain the information of all filters, sorting, etc. to be included in the database query.
 *
 * Query objects are immutable. Any method that adds more constraints or options to the query will return
 * a new Query object containing the both the previous and the new constraints and options.
 */
export class Query<T extends XataRecord, R extends XataRecord = T> implements Paginable<T, R> {
  #table: string;
  #repository: Repository<T>;
  #data: QueryTableOptions = { filter: {} };

  // Implements pagination
  readonly meta: PaginationQueryMeta = { page: { cursor: 'start', more: true } };
  readonly records: R[] = [];

  constructor(
    repository: Repository<T> | null,
    table: string,
    data: Partial<QueryTableOptions>,
    parent?: Partial<QueryTableOptions>
  ) {
    this.#table = table;

    if (repository) {
      this.#repository = repository;
    } else {
      this.#repository = this as any;
    }

    this.#data.filter.$any = data.filter?.$any ?? parent?.filter?.$any;
    this.#data.filter.$all = data.filter?.$all ?? parent?.filter?.$all;
    this.#data.filter.$not = data.filter?.$not ?? parent?.filter?.$not;
    this.#data.filter.$none = data.filter?.$none ?? parent?.filter?.$none;
    this.#data.sort = data.sort ?? parent?.sort;
    this.#data.columns = data.columns ?? parent?.columns ?? ['*'];

    this.any = this.any.bind(this);
    this.all = this.all.bind(this);
    this.not = this.not.bind(this);
    this.filter = this.filter.bind(this);
    this.sort = this.sort.bind(this);
    this.none = this.none.bind(this);

    Object.defineProperty(this, 'table', { enumerable: false });
    Object.defineProperty(this, 'repository', { enumerable: false });
  }

  getQueryOptions(): QueryTableOptions {
    return this.#data;
  }

  /**
   * Builds a new query object representing a logical OR between the given subqueries.
   * @param queries An array of subqueries.
   * @returns A new Query object.
   */
  any(...queries: Query<T, R>[]): Query<T, R> {
    const $any = queries.map((query) => query.getQueryOptions().filter);
    return new Query<T, R>(this.#repository, this.#table, { filter: { $any } }, this.#data);
  }

  /**
   * Builds a new query object representing a logical AND between the given subqueries.
   * @param queries An array of subqueries.
   * @returns A new Query object.
   */
  all(...queries: Query<T, R>[]): Query<T, R> {
    const $all = queries.map((query) => query.getQueryOptions().filter);
    return new Query<T, R>(this.#repository, this.#table, { filter: { $all } }, this.#data);
  }

  /**
   * Builds a new query object representing a logical OR negating each subquery. In pseudo-code: !q1 OR !q2
   * @param queries An array of subqueries.
   * @returns A new Query object.
   */
  not(...queries: Query<T, R>[]): Query<T, R> {
    const $not = queries.map((query) => query.getQueryOptions().filter);
    return new Query<T, R>(this.#repository, this.#table, { filter: { $not } }, this.#data);
  }

  /**
   * Builds a new query object representing a logical AND negating each subquery. In pseudo-code: !q1 AND !q2
   * @param queries An array of subqueries.
   * @returns A new Query object.
   */
  none(...queries: Query<T, R>[]): Query<T, R> {
    const $none = queries.map((query) => query.getQueryOptions().filter);
    return new Query<T, R>(this.#repository, this.#table, { filter: { $none } }, this.#data);
  }

  /**
   * Builds a new query object adding one or more constraints. Examples:
   *
   * ```
   * query.filter("columnName", columnValue)
   * query.filter({
   *   "columnName": columnValue
   * })
   * query.filter({
   *   "columnName": operator(columnValue) // Use gt, gte, lt, lte, startsWith,...
   * })
   * ```
   *
   * @param constraints
   * @returns A new Query object.
   */
  filter(constraints: FilterConstraints<T>): Query<T, R>;
  filter<F extends SelectableColumn<T>>(
    column: F,
    value:
      | FilterConstraints<ValueOfSelectableColumn<T, typeof column>>
      | DeepConstraint<ValueOfSelectableColumn<T, typeof column>>
  ): Query<T, R>;
  filter(a: any, b?: any): Query<T, R> {
    if (arguments.length === 1) {
      const constraints = Object.entries(a).map(([column, constraint]) => ({ [column]: constraint as any }));
      const $all = compact([this.#data.filter.$all].flat().concat(constraints));

      return new Query<T, R>(this.#repository, this.#table, { filter: { $all } }, this.#data);
    } else {
      const column = a as SelectableColumn<T>;
      const value = b as
        | FilterConstraints<ValueOfSelectableColumn<T, typeof a>>
        | DeepConstraint<ValueOfSelectableColumn<T, typeof a>>;
      // @ts-ignore FIXME Review typings here
      const $all = compact([this.#data.filter.$all].flat().concat({ [column]: value }));

      return new Query<T, R>(this.#repository, this.#table, { filter: { $all } }, this.#data);
    }
  }

  /**
   * Builds a new query with a new sort option.
   * @param column The column name.
   * @param direction The direction. Either ascending or descending.
   * @returns A new Query object.
   */
  sort<F extends keyof T>(column: F, direction: SortDirection): Query<T, R> {
    const sort = { ...this.#data.sort, [column]: direction };
    return new Query<T, R>(this.#repository, this.#table, { sort }, this.#data);
  }

  /**
   * Builds a new query specifying the set of columns to be returned in the query response.
   * @param columns Array of column names to be returned by the query.
   * @returns A new Query object.
   */
  select<K extends SelectableColumn<T>>(columns: K[]) {
    return new Query<T, Select<T, K>>(this.#repository, this.#table, { columns }, this.#data);
  }

  getPaginated<Options extends QueryOptions<T>>(
    options: Options = {} as Options
  ): Promise<Page<T, GetWithColumnOptions<T, R, typeof options>>> {
    return this.#repository.query(this, options);
  }

  async *[Symbol.asyncIterator](): AsyncIterableIterator<R> {
    for await (const [record] of this.getIterator(1)) {
      yield record;
    }
  }

  async *getIterator<Options extends QueryOptions<T>>(
    chunk: number,
    options: Omit<Options, 'page'> = {} as Options
  ): AsyncGenerator<GetWithColumnOptions<T, R, typeof options>[]> {
    let offset = 0;
    let end = false;

    while (!end) {
      const { records, meta } = await this.getPaginated({ ...options, page: { size: chunk, offset } });
      yield records;

      offset += chunk;
      end = !meta.page.more;
    }
  }

  /**
   * Performs the query in the database and returns a set of results.
   * @param options Additional options to be used when performing the query.
   * @returns An array of records from the database.
   */
  async getMany<Options extends QueryOptions<T>>(
    options: Options = {} as Options
  ): Promise<GetWithColumnOptions<T, R, typeof options>[]> {
    const { records } = await this.getPaginated(options);
    return records;
  }

  /**
   * Performs the query in the database and returns all the results.
   * Warning: If there are a large number of results, this method can have performance implications.
   * @param options Additional options to be used when performing the query.
   * @returns An array of records from the database.
   */
  async getAll<Options extends QueryOptions<T>>(
    chunk = PAGINATION_MAX_SIZE,
    options: Omit<Options, 'page'> = {} as Options
  ): Promise<GetWithColumnOptions<T, R, typeof options>[]> {
    const results = [];

    for await (const page of this.getIterator(chunk, options)) {
      results.push(...page);
    }

    return results;
  }

  /**
   * Performs the query in the database and returns the first result.
   * @param options Additional options to be used when performing the query.
   * @returns The first record that matches the query, or null if no record matched the query.
   */
  async getOne<Options extends Omit<QueryOptions<T>, 'page'>>(
    options: Options = {} as Options
  ): Promise<GetWithColumnOptions<T, R, typeof options> | null> {
    const records = await this.getMany({ ...options, page: { size: 1 } });
    return records[0] || null;
  }

  /**async deleteAll(): Promise<number> {
    // TODO: Return number of affected rows
    return 0;
  }**/

  nextPage(size?: number, offset?: number): Promise<Page<T, R>> {
    return this.firstPage(size, offset);
  }

  previousPage(size?: number, offset?: number): Promise<Page<T, R>> {
    return this.firstPage(size, offset);
  }

  firstPage(size?: number, offset?: number): Promise<Page<T, R>> {
    return this.getPaginated({ page: { size, offset } });
  }

  lastPage(size?: number, offset?: number): Promise<Page<T, R>> {
    return this.getPaginated({ page: { size, offset, before: 'end' } });
  }

  hasNextPage(): boolean {
    return this.meta.page.more;
  }
}

/**
 * Helper type to read options and compute the correct type for the result values
 * T: Original type
 * R: Default destination type
 * Options: QueryOptions
 *
 * If the columns are overriden in the options, the result type is the pick of the original type and the columns
 * If the columns are not overriden, the result type is the default destination type
 */
type GetWithColumnOptions<T, R, Options> = Options extends { columns: SelectableColumn<T>[] }
  ? Select<T, Options['columns'][number]>
  : R;<|MERGE_RESOLUTION|>--- conflicted
+++ resolved
@@ -2,13 +2,8 @@
 import { ColumnsFilter, FilterExpression, PageConfig, SortExpression } from '../api/schemas';
 import { compact } from '../util/lang';
 import { DeepConstraint, FilterConstraints, SortDirection, SortFilter } from './filters';
-<<<<<<< HEAD
-import { Page, Paginable, PaginationOptions, PaginationQueryMeta } from './pagination';
+import { Page, Paginable, PaginationOptions, PaginationQueryMeta, PAGINATION_MAX_SIZE } from './pagination';
 import { Select, Selectable, SelectableColumn, ValueOfSelectableColumn } from './selection';
-=======
-import { Page, Paginable, PaginationOptions, PaginationQueryMeta, PAGINATION_MAX_SIZE } from './pagination';
-import { Select, Selectable, SelectableColumn } from './selection';
->>>>>>> 2b5cc25e
 
 export type QueryOptions<T extends XataRecord> = {
   page?: PaginationOptions;
