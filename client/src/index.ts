--- conflicted
+++ resolved
@@ -304,19 +304,8 @@
   }
 
   async request(method: string, path: string, body?: unknown) {
-<<<<<<< HEAD
-    const { databaseURL, apiKey, branch: branchStrategy } = this.client.options;
-    if (!databaseURL || !apiKey) {
-      throw new Error('Options databaseURL and apiKey are required');
-    }
-=======
     const { databaseURL, apiKey } = this.client.options;
->>>>>>> eff8f42b
-
-    const branch = await getBranchFromStrategy(branchStrategy);
-    if (!branch) {
-      throw new Error('Option branch is required');
-    }
+    const branch = await this.client.getBranch();
 
     const resp: Response = await this.fetch(`${databaseURL}:${branch}${path}`, {
       method,
@@ -422,11 +411,12 @@
 export class BaseClient<D extends Record<string, Repository<any>>> {
   options: XataClientOptions;
   private links: Links;
+  private branch: BranchStrategyValue;
   db!: D;
 
   constructor(options: XataClientOptions, links: Links) {
-    if (!options.databaseURL || !options.apiKey) {
-      throw new Error('Options databaseURL and apiKey are required');
+    if (!options.databaseURL || !options.apiKey || !options.branch) {
+      throw new Error('Options databaseURL, apiKey and branch are required');
     }
 
     this.options = options;
@@ -477,6 +467,27 @@
     Object.freeze(o);
     return o as T;
   }
+
+  public async getBranch(): Promise<string> {
+    if (this.branch) return this.branch;
+
+    const { branch: param } = this.options;
+    const strategies = Array.isArray(param) ? [...param] : [param];
+
+    const evaluateBranch = async (strategy: BranchStrategy) => {
+      return isBranchStrategyBuilder(strategy) ? await strategy() : strategy;
+    };
+
+    for await (const strategy of strategies) {
+      const branch = await evaluateBranch(strategy);
+      if (branch) {
+        this.branch = branch;
+        return branch;
+      }
+    }
+
+    throw new Error('Unable to resolve branch value');
+  }
 }
 
 export class XataError extends Error {
@@ -492,19 +503,4 @@
 
 const isBranchStrategyBuilder = (strategy: BranchStrategy): strategy is BranchStrategyBuilder => {
   return typeof strategy === 'function';
-};
-
-const getBranchFromStrategy = async (param: BranchStrategyOption): Promise<BranchStrategyValue> => {
-  const strategies = Array.isArray(param) ? [...param] : [param];
-
-  const getBranch = async (strategy: BranchStrategy) => {
-    return isBranchStrategyBuilder(strategy) ? await strategy() : strategy;
-  };
-
-  for await (const strategy of strategies) {
-    const branch = await getBranch(strategy);
-    if (branch) return branch;
-  }
-
-  return undefined;
 };