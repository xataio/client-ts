--- conflicted
+++ resolved
@@ -500,14 +500,9 @@
 type BranchStrategyOption = NonNullable<BranchStrategy | BranchStrategy[]>;
 
 export type XataClientOptions = {
-<<<<<<< HEAD
   fetch?: FetchImpl;
-  workspace: string;
-  database: string;
-=======
-  fetch?: unknown;
-  databaseURL?: string;
->>>>>>> d4d5649c
+  workspace?: string;
+  database?: string;
   branch: BranchStrategyOption;
   apiKey: string;
   repositoryFactory?: RepositoryFactory;
