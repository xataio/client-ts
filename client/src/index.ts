--- conflicted
+++ resolved
@@ -1,13 +1,9 @@
-<<<<<<< HEAD
 import { bulkInsertTableRecords, deleteRecord, getRecord, insertRecord, insertRecordWithID, queryTable } from './api';
 import { FetcherExtraProps, FetchImpl } from './api/fetcher';
-import { errors } from './util/errors';
-=======
 import { buildSortFilter } from './schema/filters';
 import { Page } from './schema/pagination';
 import { Query, QueryOptions } from './schema/query';
 import { Selectable, SelectableColumn, Select } from './schema/selection';
->>>>>>> 804319a3
 
 export interface XataRecord {
   id: string;
@@ -19,389 +15,7 @@
   delete(): Promise<void>;
 }
 
-<<<<<<< HEAD
-export type Queries<T> = {
-  [key in keyof T as T[key] extends Query<infer A, infer B> ? key : never]: T[key];
-};
-
-export type OmitQueries<T> = {
-  [key in keyof T as T[key] extends Query<infer A, infer B> ? never : key]: T[key];
-};
-
-export type OmitLinks<T> = {
-  [key in keyof T as T[key] extends XataRecord ? never : key]: T[key];
-};
-
-export type OmitMethods<T> = {
-  // eslint-disable-next-line @typescript-eslint/ban-types
-  [key in keyof T as T[key] extends Function ? never : key]: T[key];
-};
-
-export type Selectable<T> = Omit<OmitQueries<OmitMethods<T>>, 'id' | 'xata'>;
-
-export type Select<T, K extends keyof T> = Pick<T, K> & Queries<T> & XataRecord;
-
-export type Include<T> = {
-  [key in keyof T as T[key] extends XataRecord ? key : never]?: boolean | Array<keyof Selectable<T[key]>>;
-};
-
-type SortDirection = 'asc' | 'desc';
-
-type Operator =
-  | '$gt'
-  | '$lt'
-  | '$ge'
-  | '$le'
-  | '$exists'
-  | '$notExists'
-  | '$endsWith'
-  | '$startsWith'
-  | '$pattern'
-  | '$is'
-  | '$isNot'
-  | '$contains'
-  | '$includes'
-  | '$includesSubstring'
-  | '$includesPattern'
-  | '$includesAll';
-
-// TODO: restrict constraints depending on type?
-// E.g. startsWith cannot be used with numbers
-type Constraint<T> = { [key in Operator]?: T };
-
-type DeepConstraint<T> = T extends Record<string, any>
-  ? {
-      [key in keyof T]?: T[key] | DeepConstraint<T[key]>;
-    }
-  : Constraint<T>;
-
-type ComparableType = number | Date;
-
-export const gt = <T extends ComparableType>(value: T): Constraint<T> => ({ $gt: value });
-export const ge = <T extends ComparableType>(value: T): Constraint<T> => ({ $ge: value });
-export const gte = <T extends ComparableType>(value: T): Constraint<T> => ({ $ge: value });
-export const lt = <T extends ComparableType>(value: T): Constraint<T> => ({ $lt: value });
-export const lte = <T extends ComparableType>(value: T): Constraint<T> => ({ $le: value });
-export const le = <T extends ComparableType>(value: T): Constraint<T> => ({ $le: value });
-export const exists = (column: string): Constraint<string> => ({ $exists: column });
-export const notExists = (column: string): Constraint<string> => ({ $notExists: column });
-export const startsWith = (value: string): Constraint<string> => ({ $startsWith: value });
-export const endsWith = (value: string): Constraint<string> => ({ $endsWith: value });
-export const pattern = (value: string): Constraint<string> => ({ $pattern: value });
-export const is = <T>(value: T): Constraint<T> => ({ $is: value });
-export const isNot = <T>(value: T): Constraint<T> => ({ $isNot: value });
-export const contains = <T>(value: T): Constraint<T> => ({ $contains: value });
-
-// TODO: these can only be applied to columns of type "multiple"
-export const includes = (value: string): Constraint<string> => ({ $includes: value });
-export const includesSubstring = (value: string): Constraint<string> => ({ $includesSubstring: value });
-export const includesPattern = (value: string): Constraint<string> => ({ $includesPattern: value });
-export const includesAll = (value: string): Constraint<string> => ({ $includesAll: value });
-
-type FilterConstraints<T> = {
-  [key in keyof T]?: T[key] extends Record<string, any> ? FilterConstraints<T[key]> : T[key] | DeepConstraint<T[key]>;
-};
-
-type CursorNavigationOptions = { first?: string } | { last?: string } | { after?: string; before?: string };
-type OffsetNavigationOptions = { size?: number; offset?: number };
-type PaginationOptions = CursorNavigationOptions & OffsetNavigationOptions;
-
-type BulkQueryOptions<T> = {
-  page?: PaginationOptions;
-  /** TODO: Not implemented yet
-  filter?: FilterConstraints<T>;
-  sort?:
-    | {
-        column: keyof T;
-        direction?: SortDirection;
-      }
-    | keyof T;
-**/
-};
-
-type QueryOrConstraint<T, R> = Query<T, R> | Constraint<T>;
-
-type QueryMeta = { page: { cursor: string; more: boolean } };
-
-interface BasePage<T, R> {
-  query: Query<T, R>;
-  meta: QueryMeta;
-  records: R[];
-
-  nextPage(size?: number, offset?: number): Promise<Page<T, R>>;
-  previousPage(size?: number, offset?: number): Promise<Page<T, R>>;
-  firstPage(size?: number, offset?: number): Promise<Page<T, R>>;
-  lastPage(size?: number, offset?: number): Promise<Page<T, R>>;
-
-  hasNextPage(): boolean;
-}
-
-class Page<T, R> implements BasePage<T, R> {
-  readonly query: Query<T, R>;
-  readonly meta: QueryMeta;
-  readonly records: R[];
-
-  constructor(query: Query<T, R>, meta: QueryMeta, records: R[] = []) {
-    this.query = query;
-    this.meta = meta;
-    this.records = records;
-  }
-
-  async nextPage(size?: number, offset?: number): Promise<Page<T, R>> {
-    return this.query.getPaginated({ page: { size, offset, after: this.meta.page.cursor } });
-  }
-
-  async previousPage(size?: number, offset?: number): Promise<Page<T, R>> {
-    return this.query.getPaginated({ page: { size, offset, before: this.meta.page.cursor } });
-  }
-
-  async firstPage(size?: number, offset?: number): Promise<Page<T, R>> {
-    return this.query.getPaginated({ page: { size, offset, first: this.meta.page.cursor } });
-  }
-
-  async lastPage(size?: number, offset?: number): Promise<Page<T, R>> {
-    return this.query.getPaginated({ page: { size, offset, last: this.meta.page.cursor } });
-  }
-
-  // TODO: We need to add something on the backend if we want a hasPreviousPage
-  hasNextPage(): boolean {
-    return this.meta.page.more;
-  }
-}
-
-export class Query<T, R = T> implements BasePage<T, R> {
-  table: string;
-  repository: Repository<T>;
-
-  readonly $any?: QueryOrConstraint<T, R>[];
-  readonly $all?: QueryOrConstraint<T, R>[];
-  readonly $not?: QueryOrConstraint<T, R>[];
-  readonly $none?: QueryOrConstraint<T, R>[];
-  readonly $sort?: Record<string, SortDirection>;
-
-  // Cursor pagination
-  readonly query: Query<T, R> = this;
-  readonly meta: QueryMeta = { page: { cursor: 'start', more: true } };
-  readonly records: R[] = [];
-
-  constructor(repository: Repository<T> | null, table: string, data: Partial<Query<T, R>>, parent?: Query<T, R>) {
-    if (repository) {
-      this.repository = repository;
-    } else {
-      this.repository = this as any;
-    }
-    this.table = table;
-
-    // For some reason Object.assign(this, parent) didn't work in this case
-    // so doing all this manually:
-    this.$any = parent?.$any;
-    this.$all = parent?.$all;
-    this.$not = parent?.$not;
-    this.$none = parent?.$none;
-    this.$sort = parent?.$sort;
-
-    Object.assign(this, data);
-    // These bindings are used to support deconstructing
-    // const { any, not, filter, sort } = xata.users.query()
-    this.any = this.any.bind(this);
-    this.all = this.all.bind(this);
-    this.not = this.not.bind(this);
-    this.filter = this.filter.bind(this);
-    this.sort = this.sort.bind(this);
-    this.none = this.none.bind(this);
-
-    Object.defineProperty(this, 'table', { enumerable: false });
-    Object.defineProperty(this, 'repository', { enumerable: false });
-  }
-
-  any(...queries: Query<T, R>[]): Query<T, R> {
-    return new Query<T, R>(
-      this.repository,
-      this.table,
-      {
-        $any: (this.$any || []).concat(queries)
-      },
-      this
-    );
-  }
-
-  all(...queries: Query<T, R>[]): Query<T, R> {
-    return new Query<T, R>(
-      this.repository,
-      this.table,
-      {
-        $all: (this.$all || []).concat(queries)
-      },
-      this
-    );
-  }
-
-  not(...queries: Query<T, R>[]): Query<T, R> {
-    return new Query<T, R>(
-      this.repository,
-      this.table,
-      {
-        $not: (this.$not || []).concat(queries)
-      },
-      this
-    );
-  }
-
-  none(...queries: Query<T, R>[]): Query<T, R> {
-    return new Query<T, R>(
-      this.repository,
-      this.table,
-      {
-        $none: (this.$none || []).concat(queries)
-      },
-      this
-    );
-  }
-
-  filter(constraints: FilterConstraints<T>): Query<T, R>;
-  filter<F extends keyof T>(column: F, value: FilterConstraints<T[F]> | DeepConstraint<T[F]>): Query<T, R>;
-  filter(a: any, b?: any): Query<T, R> {
-    if (arguments.length === 1) {
-      const constraints = a as FilterConstraints<T>;
-      const queries: QueryOrConstraint<T, R>[] = [];
-      for (const [column, constraint] of Object.entries(constraints)) {
-        queries.push({ [column]: constraint });
-      }
-      return new Query<T, R>(
-        this.repository,
-        this.table,
-        {
-          $all: (this.$all || []).concat(queries)
-        },
-        this
-      );
-    } else {
-      const column = a as keyof T;
-      const value = b as Partial<T[keyof T]> | Constraint<T[keyof T]>;
-      return new Query<T, R>(
-        this.repository,
-        this.table,
-        {
-          $all: (this.$all || []).concat({ [column]: value })
-        },
-        this
-      );
-    }
-  }
-
-  sort<F extends keyof T>(column: F, direction: SortDirection): Query<T, R> {
-    const sort = { ...this.$sort, [column]: direction };
-    const q = new Query<T, R>(
-      this.repository,
-      this.table,
-      {
-        $sort: sort
-      },
-      this
-    );
-
-    return q;
-  }
-
-  async getPaginated(options?: BulkQueryOptions<T>): Promise<Page<T, R>> {
-    const filter = {
-      $any: this.$any,
-      $all: this.$all,
-      $not: this.$not,
-      $none: this.$none
-    };
-
-    const workspace = await this.repository.client.getWorkspaceId();
-    const database = await this.repository.client.getDatabaseId();
-    const branch = await this.repository.client.getBranch();
-    const { meta, records: objects } = await queryTable({
-      pathParams: { workspace, dbBranchName: branch, tableName: this.table },
-      body: {
-        //@ts-ignore TODO: Review
-        filter: compactObject(filter),
-        sort: this.$sort,
-        page: options?.page
-      },
-      ...this.repository.fetchProps
-    });
-
-    const records = objects.map((record) => this.repository.client.initObject<R>(this.table, record));
-
-    return new Page(this, meta, records);
-  }
-
-  async *[Symbol.asyncIterator](): AsyncIterableIterator<R> {
-    for await (const [record] of this.getIterator(1)) {
-      yield record;
-    }
-  }
-
-  async *getIterator(chunk: number, options: Omit<BulkQueryOptions<T>, 'page'> = {}): AsyncGenerator<R[]> {
-    let offset = 0;
-    let end = false;
-
-    while (!end) {
-      const { records, meta } = await this.getPaginated({ ...options, page: { size: chunk, offset } });
-      yield records;
-
-      offset += chunk;
-      end = !meta.page.more;
-    }
-  }
-
-  async getMany(options?: BulkQueryOptions<T>): Promise<R[]> {
-    const { records } = await this.getPaginated(options);
-    return records;
-  }
-
-  async getOne(options: Omit<BulkQueryOptions<T>, 'page'> = {}): Promise<R | null> {
-    const records = await this.getMany({ ...options, page: { size: 1 } });
-    return records[0] || null;
-  }
-
-  async deleteAll(): Promise<number> {
-    // TODO: Return number of affected rows
-    return 0;
-  }
-
-  include(columns: Include<T>) {
-    // TODO
-    return this;
-  }
-
-  async nextPage(size?: number, offset?: number): Promise<Page<T, R>> {
-    return this.firstPage(size, offset);
-  }
-
-  async previousPage(size?: number, offset?: number): Promise<Page<T, R>> {
-    return this.firstPage(size, offset);
-  }
-
-  async firstPage(size?: number, offset?: number): Promise<Page<T, R>> {
-    return this.getPaginated({ page: { size, offset } });
-  }
-
-  async lastPage(size?: number, offset?: number): Promise<Page<T, R>> {
-    return this.getPaginated({ page: { size, offset, before: 'end' } });
-  }
-
-  hasNextPage(): boolean {
-    return this.meta.page.more;
-  }
-}
-
-export abstract class Repository<T> extends Query<T, Selectable<T>> {
-  abstract client: BaseClient<any>;
-  abstract fetch: FetchImpl;
-  abstract fetchProps: FetcherExtraProps;
-
-  select<K extends keyof Selectable<T>>(...columns: K[]) {
-    return new Query<T, Select<T, K>>(this.repository, this.table, {});
-  }
-
-=======
 export abstract class Repository<T extends XataRecord> extends Query<T> {
->>>>>>> 804319a3
   abstract create(object: Selectable<T>): Promise<T>;
 
   abstract createMany(objects: Selectable<T>[]): Promise<T[]>;
@@ -411,36 +25,6 @@
   abstract update(id: string, object: Partial<T>): Promise<T>;
 
   abstract delete(id: string): void;
-<<<<<<< HEAD
-}
-
-export class RestRepository<T> extends Repository<T> {
-  client: BaseClient<any>;
-  fetch: FetchImpl;
-
-  constructor(client: BaseClient<any>, table: string) {
-    super(null, table, {});
-    this.client = client;
-
-    const fetchImpl = typeof fetch !== 'undefined' ? fetch : this.client.options.fetch;
-    if (!fetchImpl) throw new Error(errors.noFetchImplementation);
-    this.fetch = fetchImpl;
-
-    Object.defineProperty(this, 'client', { enumerable: false });
-    Object.defineProperty(this, 'fetch', { enumerable: false });
-    Object.defineProperty(this, 'hostname', { enumerable: false });
-  }
-
-  get fetchProps(): FetcherExtraProps {
-    return {
-      fetchImpl: this.fetch,
-      apiKey: this.client.options.apiKey,
-      apiUrl: '',
-      workspacesApiUrl: (path, params) => {
-        const baseUrl = this.client.options.databaseURL ?? '';
-        const branch = params.dbBranchName ?? params.branch;
-        const newPath = path.replace(/^\/db\/[^/]+/, branch ? `:${branch}` : '');
-=======
 
   abstract query<R extends XataRecord, Options extends QueryOptions<T>>(
     query: Query<T, R>,
@@ -470,48 +54,30 @@
     this.#fetch = fetchImpl;
   }
 
-  async request<T>(method: string, path: string, body?: unknown): Promise<T | undefined> {
-    const { databaseURL, apiKey } = this.#client.options;
-    const branch = await this.#client.getBranch();
-    const fetchImpl = this.#fetch;
-
-    const resp: Response = await fetchImpl(`${databaseURL}:${branch}${path}`, {
-      method,
-      headers: {
-        Accept: '*/*',
-        'Content-Type': 'application/json',
-        Authorization: `Bearer ${apiKey}`
-      },
-      body: JSON.stringify(body)
-    });
->>>>>>> 804319a3
-
+  get #fetchProps(): FetcherExtraProps {
+    return {
+      fetchImpl: this.#fetch,
+      apiKey: this.#client.options.apiKey,
+      apiUrl: '',
+      workspacesApiUrl: (path, params) => {
+        const baseUrl = this.#client.options.databaseURL ?? '';
+        const branch = params.dbBranchName ?? params.branch;
+        const newPath = path.replace(/^\/db\/[^/]+/, branch ? `:${branch}` : '');
         return baseUrl + newPath;
       }
     };
   }
 
   async create(object: T): Promise<T> {
-    const workspace = await this.client.getWorkspaceId();
-    const branch = await this.client.getBranch();
+    const branch = await this.#client.getBranch();
 
     const record = transformObjectLinks(object);
 
-<<<<<<< HEAD
     const response = await insertRecord({
-      pathParams: { workspace, dbBranchName: branch, tableName: this.table },
+      pathParams: { workspace: '', dbBranchName: branch, tableName: this.#table },
       body: record,
-      ...this.repository.fetchProps
-    });
-=======
-    const response = await this.request<{
-      id: string;
-      xata: { version: number };
-    }>('POST', `/tables/${this.#table}/data`, record);
-    if (!response) {
-      throw new Error("The server didn't return any data for the query");
-    }
->>>>>>> 804319a3
+      ...this.#fetchProps
+    });
 
     const finalObject = await this.read(response.id);
     if (!finalObject) {
@@ -522,25 +88,15 @@
   }
 
   async createMany(objects: T[]): Promise<T[]> {
-    const workspace = await this.client.getWorkspaceId();
-    const branch = await this.client.getBranch();
+    const branch = await this.#client.getBranch();
 
     const records = objects.map((object) => transformObjectLinks(object));
 
-<<<<<<< HEAD
     const response = await bulkInsertTableRecords({
-      pathParams: { workspace, dbBranchName: branch, tableName: this.table },
+      pathParams: { workspace: '', dbBranchName: branch, tableName: this.#table },
       body: { records },
-      ...this.repository.fetchProps
-    });
-=======
-    const response = await this.request<{
-      recordIDs: string[];
-    }>('POST', `/tables/${this.#table}/bulk`, { records });
-    if (!response) {
-      throw new Error("The server didn't return any data for the query");
-    }
->>>>>>> 804319a3
+      ...this.#fetchProps
+    });
 
     // TODO: Use filer.$any() to get all the records
     const finalObjects = await Promise.all(response.recordIDs.map((id) => this.read(id)));
@@ -551,71 +107,37 @@
     return finalObjects as T[];
   }
 
-<<<<<<< HEAD
   async read(recordId: string): Promise<T | null> {
-    const workspace = await this.client.getWorkspaceId();
-    const branch = await this.client.getBranch();
+    const branch = await this.#client.getBranch();
 
     const response = await getRecord({
-      pathParams: { workspace, dbBranchName: branch, tableName: this.table, recordId },
-      ...this.repository.fetchProps
-    });
-
-    return this.client.initObject(this.table, response);
+      pathParams: { workspace: '', dbBranchName: branch, tableName: this.#table, recordId },
+      ...this.#fetchProps
+    });
+
+    return this.#client.initObject(this.#table, response);
   }
 
   async update(recordId: string, object: Partial<T>): Promise<T> {
-    const workspace = await this.client.getWorkspaceId();
-    const branch = await this.client.getBranch();
+    const branch = await this.#client.getBranch();
 
     const response = await insertRecordWithID({
-      pathParams: { workspace, dbBranchName: branch, tableName: this.table, recordId },
+      pathParams: { workspace: '', dbBranchName: branch, tableName: this.#table, recordId },
       body: object,
-      ...this.repository.fetchProps
-    });
-
-    // TODO: Review this, not sure we are properly initializing the object
-    return this.client.initObject(this.table, response);
-  }
-
-  async delete(recordId: string) {
-    const workspace = await this.client.getWorkspaceId();
-    const branch = await this.client.getBranch();
-
-    await deleteRecord({
-      pathParams: { workspace, dbBranchName: branch, tableName: this.table, recordId },
-      ...this.repository.fetchProps
-    });
-=======
-  async read(id: string): Promise<T | null> {
-    try {
-      const response = await this.request<
-        T & { id: string; xata: { version: number; table?: string; warnings?: string[] } }
-      >('GET', `/tables/${this.#table}/data/${id}`);
-      if (!response) return null;
-
-      return this.#client.initObject(this.#table, response);
-    } catch (err) {
-      if ((err as XataError).status === 404) return null;
-      throw err;
-    }
-  }
-
-  async update(id: string, object: Partial<T>): Promise<T> {
-    const response = await this.request<{
-      id: string;
-      xata: { version: number };
-    }>('PUT', `/tables/${this.#table}/data/${id}`, object);
-    if (!response) {
-      throw new Error("The server didn't return any data for the query");
-    }
+      ...this.#fetchProps
+    });
 
     // TODO: Review this, not sure we are properly initializing the object
     return this.#client.initObject(this.#table, response);
   }
 
-  async delete(id: string) {
-    await this.request('DELETE', `/tables/${this.#table}/data/${id}`);
+  async delete(recordId: string) {
+    const branch = await this.#client.getBranch();
+
+    await deleteRecord({
+      pathParams: { workspace: '', dbBranchName: branch, tableName: this.#table, recordId },
+      ...this.#fetchProps
+    });
   }
 
   async query<R extends XataRecord, Options extends QueryOptions<T>>(
@@ -633,15 +155,13 @@
       columns: options?.columns ?? data.columns
     };
 
-    const response = await this.request<{
-      records: object[];
-      meta: { page: { cursor: string; more: boolean } };
-    }>('POST', `/tables/${this.#table}/query`, body);
-    if (!response) {
-      throw new Error("The server didn't return any data for the query");
-    }
-
-    const { meta, records: objects } = response;
+    const branch = await this.#client.getBranch();
+    const { meta, records: objects } = await queryTable({
+      pathParams: { workspace: '', dbBranchName: branch, tableName: this.#table },
+      body,
+      ...this.#fetchProps
+    });
+
     const records = objects.map((record) =>
       this.#client.initObject<
         typeof options['columns'] extends SelectableColumn<T>[] ? Select<T, typeof options['columns'][number]> : R
@@ -650,7 +170,6 @@
 
     // TODO: We should properly type this any
     return new Page<T, any>(query, meta, records);
->>>>>>> 804319a3
   }
 }
 
@@ -737,28 +256,6 @@
     return o as T;
   }
 
-  public async getWorkspaceId(): Promise<string> {
-    // TODO: FIXME: How do we handle CNAME use-case? workspaceUrl/db/db:branch. We need to inject branch
-    const workspaceAndDatabaseRegex = /^(?:https?:\/\/)?([^.]+).*\/db\/([^/]+)$/;
-    const workspace = workspaceAndDatabaseRegex.exec(this.options.databaseURL ?? '')?.[1];
-    if (!workspace) {
-      throw new Error('XATA_DATABASE_URL does not have a valid workspace');
-    }
-
-    return workspace;
-  }
-
-  public async getDatabaseId(): Promise<string> {
-    // TODO: FIXME: How do we handle CNAME use-case? workspaceUrl/db/db:branch. We need to inject branch
-    const workspaceAndDatabaseRegex = /^(?:https?:\/\/)?([^.]+).*\/db\/([^/]+)$/;
-    const database = workspaceAndDatabaseRegex.exec(this.options.databaseURL ?? '')?.[2];
-    if (!database) {
-      throw new Error('XATA_DATABASE_URL does not have a valid workspace');
-    }
-
-    return database;
-  }
-
   public async getBranch(): Promise<string> {
     if (this.branch) return this.branch;
 
@@ -807,17 +304,5 @@
   }, {});
 };
 
-<<<<<<< HEAD
-function compactObject<T>(object: T): Partial<T> {
-  return Object.entries(object).reduce((acc, [key, value]) => {
-    // @ts-ignore TODO: Review
-    if (value !== undefined) acc[key] = value;
-    return acc;
-  }, {} as Partial<T>);
-}
-
 export * from './api';
-=======
-export * from './api';
-export * from './schema';
->>>>>>> 804319a3
+export * from './schema';