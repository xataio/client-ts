import { buildSortFilter } from './schema/filters';
import { Page } from './schema/pagination';
import { Query, QueryOptions } from './schema/query';
import { Selectable, SelectableColumn, Select } from './schema/selection';
import { errors } from './util/errors';

export interface XataRecord {
  id: string;
  xata: {
    version: number;
  };
  read(): Promise<this>;
  update(data: Selectable<this>): Promise<this>;
  delete(): Promise<void>;
}

export abstract class Repository<T extends XataRecord> extends Query<T> {
  abstract create(object: Selectable<T>): Promise<T>;

  abstract createMany(objects: Selectable<T>[]): Promise<T[]>;

  abstract read(id: string): Promise<T | null>;

  abstract update(id: string, object: Partial<T>): Promise<T>;

  abstract delete(id: string): void;

  abstract query<R extends XataRecord, Options extends QueryOptions<T>>(
    query: Query<T, R>,
    options: Options
  ): Promise<
    Page<T, typeof options['columns'] extends SelectableColumn<T>[] ? Select<T, typeof options['columns'][number]> : R>
  >;
}

export class RestRepository<T extends XataRecord> extends Repository<T> {
  #client: BaseClient<any>;
  #fetch: any;
  #table: string;

  constructor(client: BaseClient<any>, table: string) {
    super(null, table, {});
    this.#client = client;
    this.#table = table;

    const doWeHaveFetch = typeof fetch !== 'undefined';
    const isInjectedFetchProblematic = !this.#client.options.fetch;

    if (doWeHaveFetch) {
      this.#fetch = fetch;
    } else if (isInjectedFetchProblematic) {
      throw new Error(errors.falsyFetchImplementation);
    } else {
      this.#fetch = this.#client.options.fetch;
    }
  }

  async request<T>(method: string, path: string, body?: unknown): Promise<T | undefined> {
    const { databaseURL, apiKey } = this.#client.options;
    const branch = await this.#client.getBranch();
    const fetchImpl = this.#fetch;

    const resp: Response = await fetchImpl(`${databaseURL}:${branch}${path}`, {
      method,
      headers: {
        Accept: '*/*',
        'Content-Type': 'application/json',
        Authorization: `Bearer ${apiKey}`
      },
      body: JSON.stringify(body)
    });

    if (!resp.ok) {
      try {
        const json = await resp.json();
        const message = json.message;
        if (typeof message === 'string') {
          throw new XataError(message, resp.status);
        }
      } catch (err) {
        if (err instanceof XataError) throw err;
        // Ignore errors for other reasons.
        // For example if the response's body cannot be parsed as JSON
      }
      throw new XataError(resp.statusText, resp.status);
    }

    if (resp.status === 204) return undefined;
    return resp.json();
  }

  async create(object: T): Promise<T> {
    const record = transformObjectLinks(object);

    const response = await this.request<{
      id: string;
      xata: { version: number };
    }>('POST', `/tables/${this.#table}/data`, record);
    if (!response) {
      throw new Error("The server didn't return any data for the query");
    }

    const finalObject = await this.read(response.id);
    if (!finalObject) {
      throw new Error('The server failed to save the record');
    }

    return finalObject;
  }

  async createMany(objects: T[]): Promise<T[]> {
    const records = objects.map((object) => transformObjectLinks(object));

    const response = await this.request<{
      recordIDs: string[];
    }>('POST', `/tables/${this.#table}/bulk`, { records });
    if (!response) {
      throw new Error("The server didn't return any data for the query");
    }

    // TODO: Use filer.$any() to get all the records
    const finalObjects = await Promise.all(response.recordIDs.map((id) => this.read(id)));
    if (finalObjects.some((object) => !object)) {
      throw new Error('The server failed to save the record');
    }

    return finalObjects as T[];
  }

  async read(id: string): Promise<T | null> {
    try {
      const response = await this.request<
        T & { id: string; xata: { version: number; table?: string; warnings?: string[] } }
      >('GET', `/tables/${this.#table}/data/${id}`);
      if (!response) return null;

      return this.#client.initObject(this.#table, response);
    } catch (err) {
      if ((err as XataError).status === 404) return null;
      throw err;
    }
  }

  async update(id: string, object: Partial<T>): Promise<T> {
    const response = await this.request<{
      id: string;
      xata: { version: number };
    }>('PUT', `/tables/${this.#table}/data/${id}`, object);
    if (!response) {
      throw new Error("The server didn't return any data for the query");
    }

    // TODO: Review this, not sure we are properly initializing the object
    return this.#client.initObject(this.#table, response);
  }

  async delete(id: string) {
    await this.request('DELETE', `/tables/${this.#table}/data/${id}`);
  }

  async query<R extends XataRecord, Options extends QueryOptions<T>>(
    query: Query<T, R>,
    options: Options
  ): Promise<
    Page<T, typeof options['columns'] extends SelectableColumn<T>[] ? Select<T, typeof options['columns'][number]> : R>
  > {
    const data = query.getData();

    const body = {
      filter: Object.values(data.filter).some(Boolean) ? data.filter : undefined,
      sort: buildSortFilter(options?.sort) ?? data.sort,
      page: options?.page ?? data.page,
      columns: options?.columns ?? data.columns
    };

    const response = await this.request<{
      records: object[];
      meta: { page: { cursor: string; more: boolean } };
    }>('POST', `/tables/${this.#table}/query`, body);
    if (!response) {
      throw new Error("The server didn't return any data for the query");
    }

    const { meta, records: objects } = response;
    const records = objects.map((record) =>
      this.#client.initObject<
        typeof options['columns'] extends SelectableColumn<T>[] ? Select<T, typeof options['columns'][number]> : R
      >(this.#table, record)
    );

    // TODO: We should properly type this any
    return new Page<T, any>(query, meta, records);
  }
}

interface RepositoryFactory {
  createRepository<T extends XataRecord>(client: BaseClient<any>, table: string): Repository<T>;
}

export class RestRespositoryFactory implements RepositoryFactory {
  createRepository<T extends XataRecord>(client: BaseClient<any>, table: string): Repository<T> {
    return new RestRepository<T>(client, table);
  }
}

type BranchStrategyValue = string | undefined | null;
type BranchStrategyBuilder = () => BranchStrategyValue | Promise<BranchStrategyValue>;
type BranchStrategy = BranchStrategyValue | BranchStrategyBuilder;
type BranchStrategyOption = NonNullable<BranchStrategy | BranchStrategy[]>;

export type XataClientOptions = {
  fetch?: unknown;
  databaseURL?: string;
  branch: BranchStrategyOption;
  apiKey: string;
  repositoryFactory?: RepositoryFactory;
};

export class BaseClient<D extends Record<string, Repository<any>>> {
  options: XataClientOptions;
  private links: Links;
  private branch: BranchStrategyValue;
  db!: D;

  constructor(options: XataClientOptions, links: Links) {
    if (!options.databaseURL || !options.apiKey || !options.branch) {
      throw new Error('Options databaseURL, apiKey and branch are required');
    }

    this.options = options;
    this.links = links;
  }

  public initObject<T>(table: string, object: object) {
    const o: Record<string, unknown> = {};
    Object.assign(o, object);

    const tableLinks = this.links[table] || [];
    for (const link of tableLinks) {
      const [field, linkTable] = link;
      const value = o[field];

      if (value && typeof value === 'object') {
        const { id } = value as any;
        if (Object.keys(value).find((col) => col === 'id')) {
          o[field] = this.initObject(linkTable, value);
        } else if (id) {
          o[field] = {
            id,
            get: () => {
              this.db[linkTable].read(id);
            }
          };
        }
      }
    }

    const db = this.db;
    o.read = function () {
      return db[table].read(o['id'] as string);
    };
    o.update = function (data: any) {
      return db[table].update(o['id'] as string, data);
    };
    o.delete = function () {
      return db[table].delete(o['id'] as string);
    };

    for (const prop of ['read', 'update', 'delete']) {
      Object.defineProperty(o, prop, { enumerable: false });
    }

    // TODO: links and rev links

    Object.freeze(o);
    return o as T;
  }

  public async getBranch(): Promise<string> {
    if (this.branch) return this.branch;

    const { branch: param } = this.options;
    const strategies = Array.isArray(param) ? [...param] : [param];

    const evaluateBranch = async (strategy: BranchStrategy) => {
      return isBranchStrategyBuilder(strategy) ? await strategy() : strategy;
    };

    for await (const strategy of strategies) {
      const branch = await evaluateBranch(strategy);
      if (branch) {
        this.branch = branch;
        return branch;
      }
    }

    throw new Error('Unable to resolve branch value');
  }
}

export class XataError extends Error {
  readonly status: number;

  constructor(message: string, status: number) {
    super(message);
    this.status = status;
  }
}

export type Links = Record<string, Array<string[]>>;

const isBranchStrategyBuilder = (strategy: BranchStrategy): strategy is BranchStrategyBuilder => {
  return typeof strategy === 'function';
};

// TODO: We can find a better implementation for links
const transformObjectLinks = (object: any) => {
  return Object.entries(object).reduce((acc, [key, value]) => {
    if (value && typeof value === 'object' && typeof (value as Record<string, unknown>).id === 'string') {
      return { ...acc, [key]: (value as XataRecord).id };
    }

    return { ...acc, [key]: value };
  }, {});
};

<<<<<<< HEAD
export * from './api';
=======
export * from './schema/operators';
>>>>>>> bb8dda06
<|MERGE_RESOLUTION|>--- conflicted
+++ resolved
@@ -324,8 +324,5 @@
   }, {});
 };
 
-<<<<<<< HEAD
 export * from './api';
-=======
-export * from './schema/operators';
->>>>>>> bb8dda06
+export * from './schema/operators';