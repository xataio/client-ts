function notEmpty<T>(value: T | null | undefined): value is T {
  return value !== null && value !== undefined;
}

export function compact<T>(arr: Array<T | null | undefined>): T[] {
  return arr.filter(notEmpty);
}

export function compactObject<T>(obj: Record<string, T | null | undefined>): Record<string, T> {
  return Object.fromEntries(Object.entries(obj).filter(([, value]) => notEmpty(value))) as Record<string, T>;
}

export type PartialBy<T, K extends keyof T> = Omit<T, K> & Partial<Pick<T, K>>;

export function isObject(value: any): value is Record<string, unknown> {
<<<<<<< HEAD
  return value !== undefined && value !== null && typeof value === 'object' && !Array.isArray(value);
=======
  return Boolean(value) && typeof value === 'object' && !Array.isArray(value);
>>>>>>> b4a24ffa
}

export function isString(value: any): value is string {
  return value !== undefined && value !== null && typeof value === 'string';
}<|MERGE_RESOLUTION|>--- conflicted
+++ resolved
@@ -13,11 +13,7 @@
 export type PartialBy<T, K extends keyof T> = Omit<T, K> & Partial<Pick<T, K>>;
 
 export function isObject(value: any): value is Record<string, unknown> {
-<<<<<<< HEAD
-  return value !== undefined && value !== null && typeof value === 'object' && !Array.isArray(value);
-=======
   return Boolean(value) && typeof value === 'object' && !Array.isArray(value);
->>>>>>> b4a24ffa
 }
 
 export function isString(value: any): value is string {
