--- conflicted
+++ resolved
@@ -20,11 +20,7 @@
     "url": "https://github.com/xataio/client-ts/issues"
   },
   "dependencies": {
-<<<<<<< HEAD
-    "@xata.io/client": "^0.9.1"
-=======
     "@xata.io/client": "^0.10.0"
->>>>>>> 263af480
   },
   "devDependencies": {
     "lru-cache": "^7.10.1"
