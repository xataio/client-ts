{
  "name": "@xata.io/codegen",
  "version": "0.10.0",
  "description": "Generates types based on a Xata.io database schema. Meant to be used with @xata.io/client",
  "type": "module",
  "main": "./dist/index.cjs",
  "module": "./dist/index.mjs",
  "types": "./dist/index.d.ts",
  "exports": {
    "import": "./dist/index.mjs",
    "require": "./dist/index.cjs"
  },
  "bin": {
    "codegen": "./dist/cli.js",
    "xata-codegen": "./dist/cli.js"
  },
  "scripts": {
    "test": "echo \"Error: no test specified\" && exit 1",
    "prepack": "npm run build",
    "prebuild": "node ../../scripts/add-version-file.mjs",
    "build": "rimraf dist && rollup -c",
    "example-ts": "npm run build && node dist/cli.js example/xata -o example/xata.ts && sed -i '' 's|@xata.io/client|../../client/src|' example/xata.ts",
    "example-js": "npm run build && node dist/cli.js example/xata -o example/xata.js && sed -i '' 's|@xata.io/client|../../client/src|' example/xata.js example/types.d.ts"
  },
  "repository": {
    "type": "git",
    "url": "git+https://github.com/xataio/client-ts.git"
  },
  "keywords": [],
  "author": "",
  "license": "MIT",
  "bugs": {
    "url": "https://github.com/xataio/client-ts/issues"
  },
  "homepage": "https://github.com/xataio/client-ts/blob/main/codegen/README.md",
  "dependencies": {
<<<<<<< HEAD
    "@xata.io/client": "^0.9.1",
=======
    "@xata.io/client": "^0.10.0",
>>>>>>> 263af480
    "chalk": "5.0.1",
    "command-exists": "^1.2.9",
    "commander": "^9.3.0",
    "cross-fetch": "^3.1.5",
    "dotenv": "^16.0.1",
    "inquirer": "^8.2.4",
    "ora": "6.1.0",
    "pluralize": "^8.0.0",
    "prettier": "^2.6.2",
    "tar": "^6.1.11",
    "typescript": "^4.7.3",
    "unzipper": "^0.10.11",
    "zod": "^3.17.3"
  },
  "devDependencies": {
    "@types/command-exists": "^1.2.0",
    "@types/inquirer": "^8.2.1",
    "@types/node-fetch": "^2.6.1",
    "@types/pluralize": "^0.0.29",
    "@types/prettier": "^2.6.3",
    "@types/tar": "^6.1.1",
    "@types/unzipper": "^0.10.5",
    "@types/yargs": "^17.0.10"
  }
}<|MERGE_RESOLUTION|>--- conflicted
+++ resolved
@@ -34,11 +34,7 @@
   },
   "homepage": "https://github.com/xataio/client-ts/blob/main/codegen/README.md",
   "dependencies": {
-<<<<<<< HEAD
-    "@xata.io/client": "^0.9.1",
-=======
     "@xata.io/client": "^0.10.0",
->>>>>>> 263af480
     "chalk": "5.0.1",
     "command-exists": "^1.2.9",
     "commander": "^9.3.0",
