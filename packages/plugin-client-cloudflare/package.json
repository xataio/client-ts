--- conflicted
+++ resolved
@@ -21,10 +21,6 @@
   },
   "dependencies": {
     "@cloudflare/workers-types": "^4.20221111.1",
-<<<<<<< HEAD
-    "@xata.io/client": "^0.21.2"
-=======
     "@xata.io/client": "^0.21.3"
->>>>>>> 46ca76dc
   }
 }