--- conflicted
+++ resolved
@@ -32,13 +32,8 @@
   },
   "homepage": "https://github.com/xataio/client-ts/blob/main/shell/README.md",
   "dependencies": {
-<<<<<<< HEAD
-    "@xata.io/client": "^0.9.1",
-    "@xata.io/codegen": "^0.9.2",
-=======
     "@xata.io/client": "^0.10.0",
     "@xata.io/codegen": "^0.10.0",
->>>>>>> 263af480
     "chalk": "^5.0.1",
     "cross-fetch": "^3.1.5",
     "dotenv": "^16.0.1",
