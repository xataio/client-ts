export async function run(options: { env?: string; databaseURL?: string; apiKey?: string; code?: string } = {}) {
  throw new Error(
    'This method is deprecated because it has been moved to the the Xata CLI https://github.com/xataio/client-ts/tree/main/cli'
  );
<<<<<<< HEAD

  const fetchApi = async (method: string, path: string, body?: string) => {
    const { protocol, host } = parseDatabaseURL(databaseURL);
    // TODO: Add support for staging, how?
    const baseUrl = path.startsWith('/db') ? `${protocol}//${host}` : 'https://api.xata.io';

    try {
      const response = await fetch(`${baseUrl}${path}`, {
        method,
        headers: {
          'Content-Type': 'application/json',
          Authorization: `Bearer ${options.apiKey || process.env.XATA_API_KEY}`
        },
        body: body ? JSON.stringify(RJSON.parse(body)) : undefined
      });

      return response.json();
    } catch (err) {
      return err;
    }
  };

  const defaultEval = getDefaultEval();
  const replServer = repl.start({
    preview: true,
    eval(evalCmd, context, file, callback) {
      try {
        const table = evalCmd.endsWith('\\t\n');
        if (evalCmd.endsWith('\\t\n')) {
          evalCmd = evalCmd.substring(0, evalCmd.length - 3);
        }

        const [verb, path, ...rest] = evalCmd.split(' ');
        if (['get', 'post', 'patch', 'put', 'delete'].includes(verb.toLowerCase())) {
          const body = rest.join(' ');
          return fetchApi(verb, path, body).then((result) => {
            return postProcess(result, { table }, callback);
          });
        }

        defaultEval.bind(replServer)(evalCmd, context, file, function (err, result) {
          if (err) return callback(err, null);
          if (result && typeof result === 'object' && typeof result.then === 'function') {
            result.then((res: unknown) => postProcess(res, { table }, callback)).catch(callback);
          } else {
            postProcess(result, { table }, callback);
          }
        });
      } catch (err) {
        const e = err instanceof Error ? err : new Error(String(err));
        callback(e, null);
      }
    }
  });

  const { XataClient } = await import(tempFile);
  await fs.unlink(tempFile);

  replServer.context.xata = new XataClient({ fetch });
  replServer.context.api = new XataApiClient({ fetch });

  await setupHistory(replServer);

  if (options.code) {
    replServer.write(`${options.code}\n`);
  }
}

// This is a hacky way I found to get the defaultEval
// from Node.js source code https://github.com/nodejs/node/blob/master/lib/repl.js#L409-L640
function getDefaultEval() {
  const input = new EventEmitter() as any;
  input.resume = function () {
    /* empty */
  };
  input.pause = function () {
    /* empty */
  };

  // Maybe we coan use an in-memory implementation of a write stream
  const output = createWriteStream(path.join(tmpdir(), `output-${Date.now()}`));

  const replServer = repl.start({ input, output });
  const defaultEval = replServer.eval;
  replServer.pause();
  return defaultEval;
}

function postProcess(result: any, options: { table: boolean }, callback: (err: Error | null, result: any) => void) {
  const { table } = options;
  return callback(null, table ? console.table(result) : result);
}

async function setupHistory(replServer: repl.REPLServer) {
  try {
    const configDir = path.join(homedir(), '.config', 'xata-shell');
    await mkdir(configDir, { recursive: true });
    process.env.NODE_REPL_HISTORY = path.join(configDir, 'history');
    await new Promise((resolve, reject) => {
      replServer.setupHistory(path.join(configDir, 'history'), function (err) {
        if (err) return reject(err);
        resolve(undefined);
      });
    });
  } catch (err) {
    // Ignore. It's ok not to have a history file
  }
}

function parseDatabaseURL(databaseURL?: string) {
  databaseURL = databaseURL || getDatabaseURL() || '';
  const [protocol, , host, , database] = databaseURL.split('/');
  const [workspace] = (host || '').split('.');
  return {
    protocol,
    host,
    database,
    workspace
  };
=======
>>>>>>> db2cdbdb
}<|MERGE_RESOLUTION|>--- conflicted
+++ resolved
@@ -2,126 +2,4 @@
   throw new Error(
     'This method is deprecated because it has been moved to the the Xata CLI https://github.com/xataio/client-ts/tree/main/cli'
   );
-<<<<<<< HEAD
-
-  const fetchApi = async (method: string, path: string, body?: string) => {
-    const { protocol, host } = parseDatabaseURL(databaseURL);
-    // TODO: Add support for staging, how?
-    const baseUrl = path.startsWith('/db') ? `${protocol}//${host}` : 'https://api.xata.io';
-
-    try {
-      const response = await fetch(`${baseUrl}${path}`, {
-        method,
-        headers: {
-          'Content-Type': 'application/json',
-          Authorization: `Bearer ${options.apiKey || process.env.XATA_API_KEY}`
-        },
-        body: body ? JSON.stringify(RJSON.parse(body)) : undefined
-      });
-
-      return response.json();
-    } catch (err) {
-      return err;
-    }
-  };
-
-  const defaultEval = getDefaultEval();
-  const replServer = repl.start({
-    preview: true,
-    eval(evalCmd, context, file, callback) {
-      try {
-        const table = evalCmd.endsWith('\\t\n');
-        if (evalCmd.endsWith('\\t\n')) {
-          evalCmd = evalCmd.substring(0, evalCmd.length - 3);
-        }
-
-        const [verb, path, ...rest] = evalCmd.split(' ');
-        if (['get', 'post', 'patch', 'put', 'delete'].includes(verb.toLowerCase())) {
-          const body = rest.join(' ');
-          return fetchApi(verb, path, body).then((result) => {
-            return postProcess(result, { table }, callback);
-          });
-        }
-
-        defaultEval.bind(replServer)(evalCmd, context, file, function (err, result) {
-          if (err) return callback(err, null);
-          if (result && typeof result === 'object' && typeof result.then === 'function') {
-            result.then((res: unknown) => postProcess(res, { table }, callback)).catch(callback);
-          } else {
-            postProcess(result, { table }, callback);
-          }
-        });
-      } catch (err) {
-        const e = err instanceof Error ? err : new Error(String(err));
-        callback(e, null);
-      }
-    }
-  });
-
-  const { XataClient } = await import(tempFile);
-  await fs.unlink(tempFile);
-
-  replServer.context.xata = new XataClient({ fetch });
-  replServer.context.api = new XataApiClient({ fetch });
-
-  await setupHistory(replServer);
-
-  if (options.code) {
-    replServer.write(`${options.code}\n`);
-  }
-}
-
-// This is a hacky way I found to get the defaultEval
-// from Node.js source code https://github.com/nodejs/node/blob/master/lib/repl.js#L409-L640
-function getDefaultEval() {
-  const input = new EventEmitter() as any;
-  input.resume = function () {
-    /* empty */
-  };
-  input.pause = function () {
-    /* empty */
-  };
-
-  // Maybe we coan use an in-memory implementation of a write stream
-  const output = createWriteStream(path.join(tmpdir(), `output-${Date.now()}`));
-
-  const replServer = repl.start({ input, output });
-  const defaultEval = replServer.eval;
-  replServer.pause();
-  return defaultEval;
-}
-
-function postProcess(result: any, options: { table: boolean }, callback: (err: Error | null, result: any) => void) {
-  const { table } = options;
-  return callback(null, table ? console.table(result) : result);
-}
-
-async function setupHistory(replServer: repl.REPLServer) {
-  try {
-    const configDir = path.join(homedir(), '.config', 'xata-shell');
-    await mkdir(configDir, { recursive: true });
-    process.env.NODE_REPL_HISTORY = path.join(configDir, 'history');
-    await new Promise((resolve, reject) => {
-      replServer.setupHistory(path.join(configDir, 'history'), function (err) {
-        if (err) return reject(err);
-        resolve(undefined);
-      });
-    });
-  } catch (err) {
-    // Ignore. It's ok not to have a history file
-  }
-}
-
-function parseDatabaseURL(databaseURL?: string) {
-  databaseURL = databaseURL || getDatabaseURL() || '';
-  const [protocol, , host, , database] = databaseURL.split('/');
-  const [workspace] = (host || '').split('.');
-  return {
-    protocol,
-    host,
-    database,
-    workspace
-  };
-=======
->>>>>>> db2cdbdb
 }