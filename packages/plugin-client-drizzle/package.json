--- conflicted
+++ resolved
@@ -30,16 +30,10 @@
     "@xata.io/client": "workspace:*"
   },
   "devDependencies": {
-<<<<<<< HEAD
-    "@types/pg": "^8.11.2",
-    "drizzle-orm": "^0.30.1",
+    "@types/pg": "^8.11.3",
+    "drizzle-orm": "^0.30.3",
     "pg": "^8.11.3",
     "uuid": "^9.0.1"
-=======
-    "@types/pg": "^8.11.3",
-    "drizzle-orm": "^0.30.3",
-    "pg": "^8.11.3"
->>>>>>> cdc93859
   },
   "peerDependencies": {
     "drizzle-orm": "*"
