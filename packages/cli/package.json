{
  "name": "@xata.io/cli",
  "version": "0.16.7",
  "description": "Xata.io CLI",
  "author": "Xata Inc.",
  "bin": {
    "xata": "./bin/run.js"
  },
  "homepage": "https://github.com/xataio/client-ts",
  "license": "Apache-2.0",
  "main": "dist/index.js",
  "module": "dist/index.js",
  "type": "module",
  "repository": "xataio/client-ts",
  "files": [
    "/bin",
    "/dist",
    "/npm-shrinkwrap.json",
    "/oclif.manifest.json"
  ],
  "engines": {
    "node": ">=18"
  },
  "dependencies": {
    "@oclif/core": "^4.0.22",
    "@oclif/plugin-help": "^6.2.11",
    "@oclif/plugin-not-found": "^3.2.21",
    "@oclif/plugin-plugins": "^5.4.8",
    "@oclif/plugin-update": "^4.5.9",
    "@types/ini": "^4.1.1",
    "@types/prompts": "^2.4.9",
    "@types/semver": "^7.5.8",
    "@xata.io/client": "workspace:*",
    "@xata.io/codegen": "workspace:*",
    "@xata.io/importer": "workspace:*",
    "@xata.io/pgroll": "workspace:*",
    "ansi-regex": "^6.1.0",
    "chalk": "^5.3.0",
    "cosmiconfig": "^9.0.0",
    "deepmerge": "^4.3.1",
    "dotenv": "^16.4.5",
    "dotenv-expand": "^11.0.6",
    "edge-runtime": "^3.0.3",
    "enquirer": "^2.4.1",
    "env-editor": "^1.1.0",
    "he": "^1.2.0",
    "ini": "^5.0.0",
    "lodash-es": "^4.17.21",
    "node-fetch": "^3.3.2",
    "open": "^10.1.0",
    "prompts": "^2.4.2",
    "relaxed-json": "^1.0.3",
    "semver": "^7.6.3",
    "text-table": "^0.2.0",
    "tmp": "^0.2.3",
    "ts-pattern": "^5.3.1",
    "tslib": "^2.7.0",
    "type-fest": "^4.26.1",
    "which": "^4.0.0",
    "zod": "^3.23.8"
  },
  "devDependencies": {
    "@babel/types": "^7.25.6",
    "@types/babel__core": "^7.20.5",
<<<<<<< HEAD
    "@types/he": "^1.2.3",
    "@types/lodash": "^4.17.7",
=======
    "@types/lodash-es": "^4.17.12",
>>>>>>> 8c199b58
    "@types/relaxed-json": "^1.0.4",
    "@types/text-table": "^0.2.5",
    "@types/tmp": "^0.2.6",
    "@types/which": "^3.0.4",
    "eslint": "^9.10.0",
    "eslint-config-oclif": "^5.2.1",
    "eslint-config-oclif-typescript": "^3.1.11",
    "oclif": "^4.14.34",
    "shx": "^0.3.4",
    "ts-node": "^10.9.2",
    "typescript": "^5.6.2"
  },
  "oclif": {
    "bin": "xata",
    "update": {
      "s3": {
        "host": "https://xata-cli-assets.s3.us-east-1.amazonaws.com",
        "bucket": "xata-cli-assets"
      }
    },
    "hooks": {
      "init": "./dist/hooks/init/compatibility"
    },
    "macos": {
      "identifier": "io.xata.cli",
      "sign": "\"Developer ID Installer: Xatabase Inc (BNRJ8833Y2)\""
    },
    "deb": {
      "identifier": "io.xata.cli"
    },
    "windows": {
      "name": "Xata",
      "keypath": "~/xata.key"
    },
    "dirname": "xata",
    "commands": "./dist/commands",
    "plugins": [
      "@oclif/plugin-help",
      "@oclif/plugin-plugins",
      "@oclif/plugin-not-found",
      "@oclif/plugin-update"
    ],
    "topicSeparator": " ",
    "topics": {
      "auth": {
        "description": "Authenticate with Xata.io, logout or check the status of your auth configuration"
      },
      "branches": {
        "description": "Create, list or delete branches"
      },
      "config": {
        "description": "Get or set configuration values"
      },
      "dbs": {
        "description": "Create, list or delete databases"
      },
      "schema": {
        "description": "Edit the schema interactively or dump it to a JSON file"
      },
      "workspaces": {
        "description": "Create, list or delete workspaces"
      }
    },
    "additionalHelpFlags": [
      "-h"
    ],
    "additionalVersionFlags": [
      "-v"
    ]
  },
  "scripts": {
    "build": "shx rm -rf dist && tsc -b && cp src/*.html dist",
    "tsc": "tsc --noEmit",
    "postpack": "shx rm -f oclif.manifest.json",
    "posttest": "npm run lint",
    "prepack": "oclif manifest && oclif readme",
    "version": "oclif readme && git add README.md",
    "start": "node ./bin/run.js"
  },
  "bugs": "https://github.com/xataio/client-ts/issues",
  "keywords": [
    "oclif"
  ],
  "types": "dist/index.d.ts"
}<|MERGE_RESOLUTION|>--- conflicted
+++ resolved
@@ -62,12 +62,8 @@
   "devDependencies": {
     "@babel/types": "^7.25.6",
     "@types/babel__core": "^7.20.5",
-<<<<<<< HEAD
     "@types/he": "^1.2.3",
-    "@types/lodash": "^4.17.7",
-=======
     "@types/lodash-es": "^4.17.12",
->>>>>>> 8c199b58
     "@types/relaxed-json": "^1.0.4",
     "@types/text-table": "^0.2.5",
     "@types/tmp": "^0.2.6",
