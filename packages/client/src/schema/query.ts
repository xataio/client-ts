--- conflicted
+++ resolved
@@ -48,12 +48,6 @@
  * Query objects are immutable. Any method that adds more constraints or options to the query will return
  * a new Query object containing the both the previous and the new constraints and options.
  */
-<<<<<<< HEAD
-export class Query<Record extends XataRecord, Result extends XataRecord = Record> implements Paginable<Record, Result> {
-  #table: { name: string; schema?: Schemas.Table };
-  #repository: KyselyRepository<Record>;
-  #data: QueryOptions<Record> = { filter: {} };
-=======
 export class Query<
   Schema extends DatabaseSchema,
   TableName extends string,
@@ -62,26 +56,18 @@
 > implements Paginable<Schema, TableName, ObjectType, Result>
 {
   #table: { name: string; schema?: TableSchema };
-  #repository: RestRepository<Schema, TableName, ObjectType>;
+  #repository: KyselyRepository<Schema, TableName, ObjectType>;
   #data: QueryOptions<ObjectType> = { filter: {} };
->>>>>>> a2dd3630
 
   // Implements pagination
   readonly meta: PaginationQueryMeta = { page: { cursor: 'start', more: true, size: PAGINATION_DEFAULT_SIZE } };
   readonly records: PageRecordArray<Result> = new PageRecordArray<Result>(this, []);
 
   constructor(
-<<<<<<< HEAD
-    repository: KyselyRepository<Record> | null,
-    table: { name: string; schema?: Schemas.Table },
-    data: Partial<QueryOptions<Record>>,
-    rawParent?: Partial<QueryOptions<Record>>
-=======
-    repository: RestRepository<Schema, TableName, ObjectType> | null,
+    repository: KyselyRepository<Schema, TableName, ObjectType> | null,
     table: { name: string; schema?: TableSchema },
     data: Partial<QueryOptions<ObjectType>>,
     rawParent?: Partial<QueryOptions<ObjectType>>
->>>>>>> a2dd3630
   ) {
     this.#table = table;
 
