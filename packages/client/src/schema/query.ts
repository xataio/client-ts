import { FilterExpression } from '../api/schemas';
import { compact, toBase64 } from '../util/lang';
import { NonEmptyArray, RequiredBy } from '../util/types';
import { Filter } from './filters';
import { Page, Paginable, PaginationOptions, PaginationQueryMeta, PAGINATION_MAX_SIZE } from './pagination';
import { XataRecord } from './record';
import { Repository } from './repository';
import { SelectableColumn, SelectedPick, ValueAtColumn } from './selection';
import { SortDirection, SortFilter } from './sorting';

export type QueryOptions<T extends XataRecord> = {
  pagination?: PaginationOptions;
  columns?: NonEmptyArray<SelectableColumn<T>>;
  filter?: FilterExpression;
  sort?: SortFilter<T> | SortFilter<T>[];
  cache?: number;
};

/**
 * Query objects contain the information of all filters, sorting, etc. to be included in the database query.
 *
 * Query objects are immutable. Any method that adds more constraints or options to the query will return
 * a new Query object containing the both the previous and the new constraints and options.
 */
export class Query<Record extends XataRecord, Result extends XataRecord = Record> implements Paginable<Record, Result> {
  #table: string;
  #repository: Repository<Record>;
  #data: QueryOptions<Record> = { filter: {} };

  // Implements pagination
  readonly meta: PaginationQueryMeta = { page: { cursor: 'start', more: true } };
  readonly records: Result[] = [];

  constructor(
    repository: Repository<Record> | null,
    table: string,
    data: Partial<QueryOptions<Record>>,
    parent?: Partial<QueryOptions<Record>>
  ) {
    this.#table = table;

    if (repository) {
      this.#repository = repository;
    } else {
      this.#repository = this as any;
    }

    this.#data.filter = data.filter ?? parent?.filter ?? {};
    this.#data.filter.$any = data.filter?.$any ?? parent?.filter?.$any;
    this.#data.filter.$all = data.filter?.$all ?? parent?.filter?.$all;
    this.#data.filter.$not = data.filter?.$not ?? parent?.filter?.$not;
    this.#data.filter.$none = data.filter?.$none ?? parent?.filter?.$none;
    this.#data.sort = data.sort ?? parent?.sort;
    this.#data.columns = data.columns ?? parent?.columns ?? ['*'];
    this.#data.pagination = data.pagination ?? parent?.pagination;
    this.#data.cache = data.cache ?? parent?.cache;

    this.any = this.any.bind(this);
    this.all = this.all.bind(this);
    this.not = this.not.bind(this);
    this.filter = this.filter.bind(this);
    this.sort = this.sort.bind(this);
    this.none = this.none.bind(this);

    Object.defineProperty(this, 'table', { enumerable: false });
    Object.defineProperty(this, 'repository', { enumerable: false });
  }

  getQueryOptions(): QueryOptions<Record> {
    return this.#data;
  }

  key(): string {
    const { columns = [], filter = {}, sort = [], pagination = {} } = this.#data;
    const key = JSON.stringify({ columns, filter, sort, pagination });
    return toBase64(key);
  }

  /**
   * Builds a new query object representing a logical OR between the given subqueries.
   * @param queries An array of subqueries.
   * @returns A new Query object.
   */
  any(...queries: Query<Record, any>[]): Query<Record, Result> {
    const $any = queries.map((query) => query.getQueryOptions().filter ?? {});
    return new Query<Record, Result>(this.#repository, this.#table, { filter: { $any } }, this.#data);
  }

  /**
   * Builds a new query object representing a logical AND between the given subqueries.
   * @param queries An array of subqueries.
   * @returns A new Query object.
   */
  all(...queries: Query<Record, any>[]): Query<Record, Result> {
    const $all = queries.map((query) => query.getQueryOptions().filter ?? {});
    return new Query<Record, Result>(this.#repository, this.#table, { filter: { $all } }, this.#data);
  }

  /**
   * Builds a new query object representing a logical OR negating each subquery. In pseudo-code: !q1 OR !q2
   * @param queries An array of subqueries.
   * @returns A new Query object.
   */
  not(...queries: Query<Record, any>[]): Query<Record, Result> {
    const $not = queries.map((query) => query.getQueryOptions().filter ?? {});
    return new Query<Record, Result>(this.#repository, this.#table, { filter: { $not } }, this.#data);
  }

  /**
   * Builds a new query object representing a logical AND negating each subquery. In pseudo-code: !q1 AND !q2
   * @param queries An array of subqueries.
   * @returns A new Query object.
   */
  none(...queries: Query<Record, any>[]): Query<Record, Result> {
    const $none = queries.map((query) => query.getQueryOptions().filter ?? {});
    return new Query<Record, Result>(this.#repository, this.#table, { filter: { $none } }, this.#data);
  }

  /**
   * Builds a new query object adding one or more constraints. Examples:
   *
   * ```
   * query.filter("columnName", columnValue)
   * query.filter({
   *   "columnName": columnValue
   * })
   * query.filter({
   *   "columnName": operator(columnValue) // Use gt, gte, lt, lte, startsWith,...
   * })
   * ```
   *
   * @returns A new Query object.
   */
  filter(filters: Filter<Record>): Query<Record, Result>;
  filter<F extends SelectableColumn<Record>>(column: F, value: Filter<ValueAtColumn<Record, F>>): Query<Record, Result>;
  filter(a: any, b?: any): Query<Record, Result> {
    if (arguments.length === 1) {
      const constraints = Object.entries(a).map(([column, constraint]) => ({ [column]: constraint as any }));
      const $all = compact([this.#data.filter?.$all].flat().concat(constraints));

      return new Query<Record, Result>(this.#repository, this.#table, { filter: { $all } }, this.#data);
    } else {
      const $all = compact([this.#data.filter?.$all].flat().concat([{ [a]: b }]));

      return new Query<Record, Result>(this.#repository, this.#table, { filter: { $all } }, this.#data);
    }
  }

  /**
   * Builds a new query with a new sort option.
   * @param column The column name.
   * @param direction The direction. Either ascending or descending.
   * @returns A new Query object.
   */
  sort<F extends SelectableColumn<Record>>(column: F, direction: SortDirection): Query<Record, Result> {
    const originalSort = [this.#data.sort ?? []].flat() as SortFilter<Record>[];
    const sort = [...originalSort, { column, direction }];
    return new Query<Record, Result>(this.#repository, this.#table, { sort }, this.#data);
  }

  /**
   * Builds a new query specifying the set of columns to be returned in the query response.
   * @param columns Array of column names to be returned by the query.
   * @returns A new Query object.
   */
  select<K extends SelectableColumn<Record>>(columns: NonEmptyArray<K>) {
    return new Query<Record, SelectedPick<Record, typeof columns>>(
      this.#repository,
      this.#table,
      { columns },
      this.#data
    );
  }

  getPaginated(): Promise<Page<Record, Result>>;
  getPaginated(options: Omit<QueryOptions<Record>, 'columns'>): Promise<Page<Record, Result>>;
  getPaginated<Options extends RequiredBy<QueryOptions<Record>, 'columns'>>(
    options: Options
  ): Promise<Page<Record, SelectedPick<Record, typeof options['columns']>>>;
  getPaginated<Result extends XataRecord>(options: QueryOptions<Record> = {}): Promise<Page<Record, Result>> {
    const query = new Query<Record, Result>(this.#repository, this.#table, options, this.#data);
    return this.#repository.query(query);
  }

  async *[Symbol.asyncIterator](): AsyncIterableIterator<Result> {
    for await (const [record] of this.getIterator({ batchSize: 1 })) {
      yield record;
    }
  }

  getIterator(): AsyncGenerator<Result[]>;
  getIterator(
    options: Omit<QueryOptions<Record>, 'columns' | 'page'> & { batchSize?: number }
  ): AsyncGenerator<Result[]>;
  getIterator<Options extends RequiredBy<Omit<QueryOptions<Record>, 'page'>, 'columns'> & { batchSize?: number }>(
    options: Options
  ): AsyncGenerator<SelectedPick<Record, typeof options['columns']>[]>;
  async *getIterator<Result extends XataRecord>(
    options: QueryOptions<Record> & { batchSize?: number } = {}
  ): AsyncGenerator<Result[]> {
    const { batchSize = 1 } = options;
    let offset = 0;
    let end = false;

    while (!end) {
<<<<<<< HEAD
      const { records, meta } = await this.getPaginated({ ...options, page: { size: batchSize, offset } });
=======
      const { records, meta } = await this.getPaginated({ ...options, pagination: { size: chunk, offset } });
>>>>>>> b865259a
      // Method overloading does not provide type inference for the return type.
      yield records as unknown as Result[];

      offset += batchSize;
      end = !meta.page.more;
    }
  }

  /**
   * Performs the query in the database and returns a set of results.
   * @param options Additional options to be used when performing the query.
   * @returns An array of records from the database.
   */
  getMany(): Promise<Result[]>;
  getMany(options: Omit<QueryOptions<Record>, 'columns'>): Promise<Result[]>;
  getMany<Options extends RequiredBy<QueryOptions<Record>, 'columns'>>(
    options: Options
  ): Promise<SelectedPick<Record, typeof options['columns']>[]>;
  async getMany<Result extends XataRecord>(options: QueryOptions<Record> = {}): Promise<Result[]> {
    const { records } = await this.getPaginated(options);
    // Method overloading does not provide type inference for the return type.
    return records as unknown as Result[];
  }

  /**
   * Performs the query in the database and returns all the results.
   * Warning: If there are a large number of results, this method can have performance implications.
   * @param options Additional options to be used when performing the query.
   * @returns An array of records from the database.
   */
  getAll(): Promise<Result[]>;
  getAll(options: Omit<QueryOptions<Record>, 'columns' | 'page'> & { batchSize?: number }): Promise<Result[]>;
  getAll<Options extends RequiredBy<Omit<QueryOptions<Record>, 'page'>, 'columns'> & { batchSize?: number }>(
    options: Options
  ): Promise<SelectedPick<Record, typeof options['columns']>[]>;
  async getAll<Result extends XataRecord>(
    options: QueryOptions<Record> & { batchSize?: number } = {}
  ): Promise<Result[]> {
    const { batchSize = PAGINATION_MAX_SIZE, ...rest } = options;
    const results = [];

    for await (const page of this.getIterator({ ...rest, batchSize })) {
      results.push(...page);
    }

    // Method overloading does not provide type inference for the return type.
    return results as unknown as Result[];
  }

  /**
   * Performs the query in the database and returns the first result.
   * @param options Additional options to be used when performing the query.
   * @returns The first record that matches the query, or null if no record matched the query.
   */
  getFirst(): Promise<Result | null>;
  getFirst(options: Omit<QueryOptions<Record>, 'columns' | 'page'>): Promise<Result | null>;
  getFirst<Options extends RequiredBy<Omit<QueryOptions<Record>, 'page'>, 'columns'>>(
    options: Options
  ): Promise<SelectedPick<Record, typeof options['columns']> | null>;
  async getFirst<Result extends XataRecord>(options: QueryOptions<Record> = {}): Promise<Result | null> {
    const records = await this.getMany({ ...options, pagination: { size: 1 } });
    // Method overloading does not provide type inference for the return type.
    return (records[0] as unknown as Result) || null;
  }

  /**
   * Builds a new query object adding a cache TTL in milliseconds.
   * @param ttl The cache TTL in milliseconds.
   * @returns A new Query object.
   */
  cache(ttl: number): Query<Record, Result> {
    return new Query<Record, Result>(this.#repository, this.#table, { cache: ttl }, this.#data);
  }

  nextPage(size?: number, offset?: number): Promise<Page<Record, Result>> {
    return this.firstPage(size, offset);
  }

  previousPage(size?: number, offset?: number): Promise<Page<Record, Result>> {
    return this.firstPage(size, offset);
  }

  firstPage(size?: number, offset?: number): Promise<Page<Record, Result>> {
    return this.getPaginated({ pagination: { size, offset } });
  }

  lastPage(size?: number, offset?: number): Promise<Page<Record, Result>> {
    return this.getPaginated({ pagination: { size, offset, before: 'end' } });
  }

  hasNextPage(): boolean {
    return this.meta.page.more;
  }
}<|MERGE_RESOLUTION|>--- conflicted
+++ resolved
@@ -203,11 +203,7 @@
     let end = false;
 
     while (!end) {
-<<<<<<< HEAD
-      const { records, meta } = await this.getPaginated({ ...options, page: { size: batchSize, offset } });
-=======
-      const { records, meta } = await this.getPaginated({ ...options, pagination: { size: chunk, offset } });
->>>>>>> b865259a
+      const { records, meta } = await this.getPaginated({ ...options, pagination: { size: batchSize, offset } });
       // Method overloading does not provide type inference for the return type.
       yield records as unknown as Result[];
 
