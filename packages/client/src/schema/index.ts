import { XataPlugin, XataPluginOptions } from '../plugins';
import { isString } from '../util/lang';
<<<<<<< HEAD
import { XataRecord } from './record';
import { KyselyRepository, Repository } from './repository';
=======
import { DatabaseSchema, SchemaInference } from './inference';
import { Repository, RestRepository } from './repository';
>>>>>>> a2dd3630

export * from './ask';
export { XataFile } from './files';
export type { XataArrayFile } from './files';
export * from './inference';
export * from './operators';
export * from './pagination';
export { Query } from './query';
export { RecordColumnTypes, isIdentifiable } from './record';
export type { BaseData, EditableData, Identifiable, JSONData, Link, XataRecord } from './record';
export { Repository, KyselyRepository } from './repository';
export * from './selection';

export type SchemaDefinition = {
  table: string;
};

export type SchemaPluginResult<Schema extends DatabaseSchema> = {
  [Key in Schema['tables'][number]['name']]: Repository<Schema, Key, SchemaInference<Schema['tables']>[Key]>;
};

export class SchemaPlugin<Schema extends DatabaseSchema> extends XataPlugin {
  #tables: Record<string, Repository<any, any, any>> = {};

  constructor() {
    super();
  }

  build(pluginOptions: XataPluginOptions): SchemaPluginResult<Schema> {
    const db: any = new Proxy(
      {},
      {
        get: (_target, table) => {
          if (!isString(table)) throw new Error('Invalid table name');
          if (this.#tables[table] === undefined) {
<<<<<<< HEAD
            this.#tables[table] = new KyselyRepository({
              db,
              pluginOptions,
              table,
              schemaTables: pluginOptions.tables
            });
=======
            this.#tables[table] = new RestRepository({ db, pluginOptions, table, schema: pluginOptions.schema });
>>>>>>> a2dd3630
          }

          return this.#tables[table];
        }
      }
    );

    // Inject generated tables for shell to auto-complete
    const tableNames = pluginOptions.schema.tables.map(({ name }) => name);
    for (const table of tableNames) {
<<<<<<< HEAD
      db[table] = new KyselyRepository({ db, pluginOptions, table, schemaTables: pluginOptions.tables });
=======
      db[table] = new RestRepository({ db, pluginOptions, table, schema: pluginOptions.schema });
>>>>>>> a2dd3630
    }

    return db;
  }
}<|MERGE_RESOLUTION|>--- conflicted
+++ resolved
@@ -1,12 +1,7 @@
 import { XataPlugin, XataPluginOptions } from '../plugins';
 import { isString } from '../util/lang';
-<<<<<<< HEAD
-import { XataRecord } from './record';
-import { KyselyRepository, Repository } from './repository';
-=======
 import { DatabaseSchema, SchemaInference } from './inference';
-import { Repository, RestRepository } from './repository';
->>>>>>> a2dd3630
+import { Repository, KyselyRepository } from './repository';
 
 export * from './ask';
 export { XataFile } from './files';
@@ -42,16 +37,7 @@
         get: (_target, table) => {
           if (!isString(table)) throw new Error('Invalid table name');
           if (this.#tables[table] === undefined) {
-<<<<<<< HEAD
-            this.#tables[table] = new KyselyRepository({
-              db,
-              pluginOptions,
-              table,
-              schemaTables: pluginOptions.tables
-            });
-=======
-            this.#tables[table] = new RestRepository({ db, pluginOptions, table, schema: pluginOptions.schema });
->>>>>>> a2dd3630
+            this.#tables[table] = new KyselyRepository({ db, pluginOptions, table, schema: pluginOptions.schema });
           }
 
           return this.#tables[table];
@@ -62,11 +48,7 @@
     // Inject generated tables for shell to auto-complete
     const tableNames = pluginOptions.schema.tables.map(({ name }) => name);
     for (const table of tableNames) {
-<<<<<<< HEAD
-      db[table] = new KyselyRepository({ db, pluginOptions, table, schemaTables: pluginOptions.tables });
-=======
-      db[table] = new RestRepository({ db, pluginOptions, table, schema: pluginOptions.schema });
->>>>>>> a2dd3630
+      db[table] = new KyselyRepository({ db, pluginOptions, table, schema: pluginOptions.schema });
     }
 
     return db;
