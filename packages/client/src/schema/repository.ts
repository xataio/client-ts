--- conflicted
+++ resolved
@@ -733,10 +733,7 @@
       highlight?: HighlightExpression;
       filter?: Filter<Record>;
       boosters?: Boosters<Record>[];
-<<<<<<< HEAD
-=======
       page?: SearchPageConfig;
->>>>>>> 3f09e460
       target?: TargetColumn<Record>[];
     }
   ): Promise<SearchXataRecord<SelectedPick<Record, ['*']>>[]>;
