--- conflicted
+++ resolved
@@ -1220,7 +1220,6 @@
 
     try {
       const response = await updateRecordWithID({
-<<<<<<< HEAD
         pathParams: {
           workspace: '{workspaceId}',
           dbBranchName: '{dbBranch}',
@@ -1228,11 +1227,7 @@
           tableName: this.#table,
           recordId
         },
-        queryParams: { columns },
-=======
-        pathParams: { workspace: '{workspaceId}', dbBranchName: '{dbBranch}', tableName: this.#table, recordId },
         queryParams: { columns, ifVersion },
->>>>>>> 5be114dc
         body: record,
         ...fetchProps
       });
@@ -1327,7 +1322,6 @@
     const fetchProps = await this.#getFetchProps();
 
     const response = await upsertRecordWithID({
-<<<<<<< HEAD
       pathParams: {
         workspace: '{workspaceId}',
         dbBranchName: '{dbBranch}',
@@ -1335,11 +1329,7 @@
         tableName: this.#table,
         recordId
       },
-      queryParams: { columns },
-=======
-      pathParams: { workspace: '{workspaceId}', dbBranchName: '{dbBranch}', tableName: this.#table, recordId },
       queryParams: { columns, ifVersion },
->>>>>>> 5be114dc
       body: object,
       ...fetchProps
     });
