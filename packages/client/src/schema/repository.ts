--- conflicted
+++ resolved
@@ -924,11 +924,7 @@
   }
 
   async #insertRecordWithoutId(object: EditableData<Record>, columns: SelectableColumn<Record>[] = ['*']) {
-<<<<<<< HEAD
     const record = await this.#transformObjectToApi(object);
-=======
-    const record = removeLinksFromObject(object);
->>>>>>> f261ae3b
 
     const response = await insertRecord({
       pathParams: {
@@ -954,11 +950,7 @@
   ) {
     if (!recordId) return null;
 
-<<<<<<< HEAD
     const record = await this.#transformObjectToApi(object);
-=======
-    const record = removeLinksFromObject(object);
->>>>>>> f261ae3b
 
     const response = await insertRecordWithID({
       pathParams: {
@@ -981,21 +973,12 @@
     objects: EditableData<Record>[],
     { createOnly, ifVersion }: { createOnly: boolean; ifVersion?: number }
   ) {
-<<<<<<< HEAD
     const operations = await promiseMap(objects, async (object) => {
       const record = await this.#transformObjectToApi(object);
       return { insert: { table: this.#table, record, createOnly, ifVersion } };
     });
 
     const chunkedOperations: TransactionOperation[][] = chunk(operations, BULK_OPERATION_MAX_SIZE);
-=======
-    const chunkedOperations: TransactionOperation[][] = chunk(
-      objects.map((object) => ({
-        insert: { table: this.#table, record: removeLinksFromObject(object), createOnly, ifVersion }
-      })),
-      BULK_OPERATION_MAX_SIZE
-    );
->>>>>>> f261ae3b
 
     const ids = [];
 
@@ -1320,11 +1303,7 @@
     if (!recordId) return null;
 
     // Ensure id is not present in the update payload
-<<<<<<< HEAD
     const { id: _id, ...record } = await this.#transformObjectToApi(object);
-=======
-    const { id: _id, ...record } = removeLinksFromObject(object);
->>>>>>> f261ae3b
 
     try {
       const response = await updateRecordWithID({
@@ -1355,21 +1334,12 @@
     objects: Array<Partial<EditableData<Record>> & Identifiable>,
     { ifVersion, upsert }: { ifVersion?: number; upsert: boolean }
   ) {
-<<<<<<< HEAD
     const operations = await promiseMap(objects, async ({ id, ...object }) => {
       const fields = await this.#transformObjectToApi(object);
       return { update: { table: this.#table, id, ifVersion, upsert, fields } };
     });
 
     const chunkedOperations: TransactionOperation[][] = chunk(operations, BULK_OPERATION_MAX_SIZE);
-=======
-    const chunkedOperations: TransactionOperation[][] = chunk(
-      objects.map(({ id, ...object }) => ({
-        update: { table: this.#table, id, ifVersion, upsert, fields: removeLinksFromObject(object) }
-      })),
-      BULK_OPERATION_MAX_SIZE
-    );
->>>>>>> f261ae3b
 
     const ids = [];
 
