--- conflicted
+++ resolved
@@ -1321,13 +1321,8 @@
 
     const response = await upsertRecordWithID({
       pathParams: { workspace: '{workspaceId}', dbBranchName: '{dbBranch}', tableName: this.#table, recordId },
-<<<<<<< HEAD
-      queryParams: { columns },
+      queryParams: { columns, ifVersion },
       body: record,
-=======
-      queryParams: { columns, ifVersion },
-      body: object,
->>>>>>> 5be114dc
       ...fetchProps
     });
 
