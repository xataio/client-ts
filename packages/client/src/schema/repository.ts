--- conflicted
+++ resolved
@@ -13,11 +13,7 @@
   upsertRecordWithID
 } from '../api';
 import { FetcherExtraProps } from '../api/fetcher';
-<<<<<<< HEAD
-import { FuzzinessExpression, HighlightExpression, PrefixExpression, RecordsMetadata, Schema } from '../api/schemas';
-=======
-import { FuzzinessExpression, HighlightExpression, RecordsMetadata } from '../api/schemas';
->>>>>>> 58b2a30f
+import { FuzzinessExpression, HighlightExpression, PrefixExpression, RecordsMetadata } from '../api/schemas';
 import { XataPluginOptions } from '../plugins';
 import { SearchXataRecord } from '../search';
 import { Boosters } from '../search/boosters';
@@ -553,13 +549,8 @@
       ...fetchProps
     });
 
-<<<<<<< HEAD
-    const schema = await this.#getSchema();
-    return records.map((item) => initObject(this.db, schema, this.#table, item)) as any;
-=======
     const schemaTables = await this.#getSchemaTables();
-    return records.map((item) => initObject(this.db, schemaTables, this.#table, item));
->>>>>>> 58b2a30f
+    return records.map((item) => initObject(this.db, schemaTables, this.#table, item)) as any;
   }
 
   async query<Result extends XataRecord>(query: Query<Record, Result>): Promise<Page<Record, Result>> {
