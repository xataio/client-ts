<<<<<<< HEAD
import { getBranchDetails, Schemas, searchBranch } from '../api';
import { FuzzinessExpression, HighlightExpression, PrefixExpression } from '../api/schemas';
=======
import type { Schemas } from '../api';
import { getBranchDetails, searchBranch } from '../api';
import { FuzzinessExpression, HighlightExpression } from '../api/schemas';
>>>>>>> f7969675
import { XataPlugin, XataPluginOptions } from '../plugins';
import { SchemaPluginResult } from '../schema';
import { Filter } from '../schema/filters';
import { BaseData, XataRecord, XataRecordMetadata } from '../schema/record';
import { initObject } from '../schema/repository';
import { SelectedPick } from '../schema/selection';
import { GetArrayInnerType, StringKeys, Values } from '../util/types';
import { Boosters } from './boosters';

export type SearchOptions<Schemas extends Record<string, BaseData>, Tables extends StringKeys<Schemas>> = {
  fuzziness?: FuzzinessExpression;
  prefix?: PrefixExpression;
  highlight?: HighlightExpression;
  tables?: Array<
    | Tables
    | Values<{
        [Model in GetArrayInnerType<NonNullable<Tables[]>>]: {
          table: Model;
          filter?: Filter<SelectedPick<Schemas[Model] & XataRecord, ['*']>>;
<<<<<<< HEAD
          boosters?: Boosters<Schemas[Model] & XataRecord>[];
=======
>>>>>>> f7969675
        };
      }>
  >;
};

export type SearchPluginResult<Schemas extends Record<string, BaseData>> = {
  all: <Tables extends StringKeys<Schemas>>(
    query: string,
    options?: SearchOptions<Schemas, Tables>
  ) => Promise<
    Values<{
      [Model in ExtractTables<
        Schemas,
        Tables,
        GetArrayInnerType<NonNullable<NonNullable<typeof options>['tables']>>
      >]: {
        table: Model;
        record: Awaited<SearchXataRecord<SelectedPick<Schemas[Model] & XataRecord, ['*']>>>;
      };
    }>[]
  >;
  byTable: <Tables extends StringKeys<Schemas>>(
    query: string,
    options?: SearchOptions<Schemas, Tables>
  ) => Promise<{
    [Model in ExtractTables<
      Schemas,
      Tables,
      GetArrayInnerType<NonNullable<NonNullable<typeof options>['tables']>>
    >]?: Awaited<SearchXataRecord<SelectedPick<Schemas[Model] & XataRecord, ['*']>>[]>;
  }>;
};

export class SearchPlugin<Schemas extends Record<string, BaseData>> extends XataPlugin {
  #schemaTables?: Schemas.Table[];

  constructor(private db: SchemaPluginResult<Schemas>, schemaTables?: Schemas.Table[]) {
    super();
    this.#schemaTables = schemaTables;
  }

  build({ getFetchProps }: XataPluginOptions): SearchPluginResult<Schemas> {
    return {
      all: async <Tables extends StringKeys<Schemas>>(query: string, options: SearchOptions<Schemas, Tables> = {}) => {
        const records = await this.#search(query, options, getFetchProps);
        const schemaTables = await this.#getSchemaTables(getFetchProps);

        return records.map((record) => {
          const { table = 'orphan' } = record.xata;

          return { table, record: initObject(this.db, schemaTables, table, record) } as any;
        });
      },
      byTable: async <Tables extends StringKeys<Schemas>>(
        query: string,
        options: SearchOptions<Schemas, Tables> = {}
      ) => {
        const records = await this.#search(query, options, getFetchProps);
        const schemaTables = await this.#getSchemaTables(getFetchProps);

        return records.reduce((acc, record) => {
          const { table = 'orphan' } = record.xata;

          const items = acc[table] ?? [];
          const item = initObject(this.db, schemaTables, table, record);

          return { ...acc, [table]: [...items, item] };
        }, {} as any);
      }
    };
  }

  async #search<Tables extends StringKeys<Schemas>>(
    query: string,
    options: SearchOptions<Schemas, Tables>,
    getFetchProps: XataPluginOptions['getFetchProps']
  ) {
    const fetchProps = await getFetchProps();
    const { tables, fuzziness, highlight, prefix } = options ?? {};

    const { records } = await searchBranch({
      pathParams: { workspace: '{workspaceId}', dbBranchName: '{dbBranch}' },
      // @ts-ignore https://github.com/xataio/client-ts/issues/313
      body: { tables, query, fuzziness, prefix, highlight },
      ...fetchProps
    });

    return records;
  }

  async #getSchemaTables(getFetchProps: XataPluginOptions['getFetchProps']): Promise<Schemas.Table[]> {
    if (this.#schemaTables) return this.#schemaTables;
    const fetchProps = await getFetchProps();

    const { schema } = await getBranchDetails({
      pathParams: { workspace: '{workspaceId}', dbBranchName: '{dbBranch}' },
      ...fetchProps
    });

    this.#schemaTables = schema.tables;
    return schema.tables;
  }
}

<<<<<<< HEAD
export type SearchXataRecord<T extends XataRecord> = Omit<T, 'getMetadata'> & XataRecord<SearchExtraProperties>;
=======
export type SearchXataRecord<Record extends XataRecord> = Omit<Record, 'getMetadata'> & {
  getMetadata: () => XataRecordMetadata & SearchExtraProperties;
};
>>>>>>> f7969675

type SearchExtraProperties = {
  /*
   * The record's table name. APIs that return records from multiple tables will set this field accordingly.
   */
  table: string;
  /*
   * Highlights of the record. This is used by the search APIs to indicate which fields and parts of the fields have matched the search.
   */
  highlight?: {
    [key: string]:
      | string[]
      | {
          [key: string]: any;
        };
  };
  /*
   * The record's relevancy score. This is returned by the search APIs.
   */
  score?: number;
};

type ReturnTable<Table, Tables> = Table extends Tables ? Table : never;

type ExtractTables<
  Schemas extends Record<string, BaseData>,
  Tables extends StringKeys<Schemas>,
  TableOptions extends GetArrayInnerType<NonNullable<NonNullable<SearchOptions<Schemas, Tables>>['tables']>>
> = TableOptions extends `${infer Table}`
  ? ReturnTable<Table, Tables>
  : TableOptions extends { table: infer Table }
  ? ReturnTable<Table, Tables>
  : never;<|MERGE_RESOLUTION|>--- conflicted
+++ resolved
@@ -1,11 +1,6 @@
-<<<<<<< HEAD
-import { getBranchDetails, Schemas, searchBranch } from '../api';
-import { FuzzinessExpression, HighlightExpression, PrefixExpression } from '../api/schemas';
-=======
 import type { Schemas } from '../api';
 import { getBranchDetails, searchBranch } from '../api';
-import { FuzzinessExpression, HighlightExpression } from '../api/schemas';
->>>>>>> f7969675
+import { FuzzinessExpression, HighlightExpression, PrefixExpression } from '../api/schemas';
 import { XataPlugin, XataPluginOptions } from '../plugins';
 import { SchemaPluginResult } from '../schema';
 import { Filter } from '../schema/filters';
@@ -25,10 +20,7 @@
         [Model in GetArrayInnerType<NonNullable<Tables[]>>]: {
           table: Model;
           filter?: Filter<SelectedPick<Schemas[Model] & XataRecord, ['*']>>;
-<<<<<<< HEAD
           boosters?: Boosters<Schemas[Model] & XataRecord>[];
-=======
->>>>>>> f7969675
         };
       }>
   >;
@@ -133,13 +125,9 @@
   }
 }
 
-<<<<<<< HEAD
-export type SearchXataRecord<T extends XataRecord> = Omit<T, 'getMetadata'> & XataRecord<SearchExtraProperties>;
-=======
 export type SearchXataRecord<Record extends XataRecord> = Omit<Record, 'getMetadata'> & {
   getMetadata: () => XataRecordMetadata & SearchExtraProperties;
 };
->>>>>>> f7969675
 
 type SearchExtraProperties = {
   /*
