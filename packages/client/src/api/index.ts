--- conflicted
+++ resolved
@@ -15,11 +15,6 @@
 
 export class XataApiPlugin implements XataPlugin {
   build(options: XataPluginOptions) {
-<<<<<<< HEAD
-    const { fetchImpl, apiKey } = options.getFetchProps();
-    return new XataApiClient({ fetch: fetchImpl, apiKey });
-=======
     return new XataApiClient(options);
->>>>>>> 21a15361
   }
 }