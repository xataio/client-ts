--- conflicted
+++ resolved
@@ -82,691 +82,8 @@
             }
           );
         }
-<<<<<<< HEAD
-    )[];
-    query: string;
-    fuzziness?: Schemas.FuzzinessExpression;
-    prefix?: Schemas.PrefixExpression;
-    highlight?: Schemas.HighlightExpression;
-  }): Promise<Responses.SearchResponse> {
-    return operationsByTag.searchAndFilter.searchBranch({
-      pathParams: { workspace, region, dbBranchName: `${database}:${branch}` },
-      body: { tables, query, fuzziness, prefix, highlight },
-      ...this.extraProps
-    });
-  }
-
-  public vectorSearchTable({
-    workspace,
-    region,
-    database,
-    branch,
-    table,
-    queryVector,
-    column,
-    similarityFunction,
-    size,
-    filter
-  }: {
-    workspace: Schemas.WorkspaceID;
-    region: string;
-    database: Schemas.DBName;
-    branch: Schemas.BranchName;
-    table: Schemas.TableName;
-    queryVector: number[];
-    column: string;
-    similarityFunction?: string;
-    size?: number;
-    filter?: Schemas.FilterExpression;
-  }): Promise<Responses.SearchResponse> {
-    return operationsByTag.searchAndFilter.vectorSearchTable({
-      pathParams: { workspace, region, dbBranchName: `${database}:${branch}`, tableName: table },
-      body: { queryVector, column, similarityFunction, size, filter },
-      ...this.extraProps
-    });
-  }
-
-  public askTable({
-    workspace,
-    region,
-    database,
-    branch,
-    table,
-    options
-  }: {
-    workspace: Schemas.WorkspaceID;
-    region: string;
-    database: Schemas.DBName;
-    branch: Schemas.BranchName;
-    table: Schemas.TableName;
-    options: Components.AskTableRequestBody;
-  }): Promise<Components.AskTableResponse> {
-    return operationsByTag.searchAndFilter.askTable({
-      pathParams: { workspace, region, dbBranchName: `${database}:${branch}`, tableName: table },
-      body: { ...options },
-      ...this.extraProps
-    });
-  }
-
-  public askTableSession({
-    workspace,
-    region,
-    database,
-    branch,
-    table,
-    sessionId,
-    message
-  }: {
-    workspace: Schemas.WorkspaceID;
-    region: string;
-    database: Schemas.DBName;
-    branch: Schemas.BranchName;
-    table: Schemas.TableName;
-    sessionId: string;
-    message: string;
-  }): Promise<Components.AskTableSessionResponse> {
-    return operationsByTag.searchAndFilter.askTableSession({
-      pathParams: { workspace, region, dbBranchName: `${database}:${branch}`, tableName: table, sessionId },
-      body: { message },
-      ...this.extraProps
-    });
-  }
-
-  public summarizeTable({
-    workspace,
-    region,
-    database,
-    branch,
-    table,
-    filter,
-    columns,
-    summaries,
-    sort,
-    summariesFilter,
-    page,
-    consistency
-  }: {
-    workspace: Schemas.WorkspaceID;
-    region: string;
-    database: Schemas.DBName;
-    branch: Schemas.BranchName;
-    table: Schemas.TableName;
-    filter?: Schemas.FilterExpression;
-    columns?: Schemas.ColumnsProjection;
-    summaries?: Schemas.SummaryExpressionList;
-    sort?: Schemas.SortExpression;
-    summariesFilter?: Schemas.FilterExpression;
-    page?: { size?: number };
-    consistency?: 'strong' | 'eventual';
-  }): Promise<Responses.SummarizeResponse> {
-    return operationsByTag.searchAndFilter.summarizeTable({
-      pathParams: { workspace, region, dbBranchName: `${database}:${branch}`, tableName: table },
-      body: { filter, columns, summaries, sort, summariesFilter, page, consistency },
-      ...this.extraProps
-    });
-  }
-
-  public aggregateTable({
-    workspace,
-    region,
-    database,
-    branch,
-    table,
-    filter,
-    aggs
-  }: {
-    workspace: Schemas.WorkspaceID;
-    region: string;
-    database: Schemas.DBName;
-    branch: Schemas.BranchName;
-    table: Schemas.TableName;
-    filter?: Schemas.FilterExpression;
-    aggs?: Schemas.AggExpressionMap;
-  }): Promise<Responses.AggResponse> {
-    return operationsByTag.searchAndFilter.aggregateTable({
-      pathParams: { workspace, region, dbBranchName: `${database}:${branch}`, tableName: table },
-      body: { filter, aggs },
-      ...this.extraProps
-    });
-  }
-}
-
-class MigrationRequestsApi {
-  constructor(private extraProps: ApiExtraProps) {}
-
-  public queryMigrationRequests({
-    workspace,
-    region,
-    database,
-    filter,
-    sort,
-    page,
-    columns
-  }: {
-    workspace: Schemas.WorkspaceID;
-    region: string;
-    database: Schemas.DBName;
-    filter?: Schemas.FilterExpression;
-    sort?: Schemas.SortExpression;
-    page?: Schemas.PageConfig;
-    columns?: Schemas.ColumnsProjection;
-  }): Promise<Components.QueryMigrationRequestsResponse> {
-    return operationsByTag.migrationRequests.queryMigrationRequests({
-      pathParams: { workspace, region, dbName: database },
-      body: { filter, sort, page, columns },
-      ...this.extraProps
-    });
-  }
-
-  public createMigrationRequest({
-    workspace,
-    region,
-    database,
-    migration
-  }: {
-    workspace: Schemas.WorkspaceID;
-    region: string;
-    database: Schemas.DBName;
-    migration: Components.CreateMigrationRequestRequestBody;
-  }): Promise<Components.CreateMigrationRequestResponse> {
-    return operationsByTag.migrationRequests.createMigrationRequest({
-      pathParams: { workspace, region, dbName: database },
-      body: migration,
-      ...this.extraProps
-    });
-  }
-
-  public getMigrationRequest({
-    workspace,
-    region,
-    database,
-    migrationRequest
-  }: {
-    workspace: Schemas.WorkspaceID;
-    region: string;
-    database: Schemas.DBName;
-    migrationRequest: Schemas.MigrationRequestNumber;
-  }): Promise<Schemas.MigrationRequest> {
-    return operationsByTag.migrationRequests.getMigrationRequest({
-      pathParams: { workspace, region, dbName: database, mrNumber: migrationRequest },
-      ...this.extraProps
-    });
-  }
-
-  public updateMigrationRequest({
-    workspace,
-    region,
-    database,
-    migrationRequest,
-    update
-  }: {
-    workspace: Schemas.WorkspaceID;
-    region: string;
-    database: Schemas.DBName;
-    migrationRequest: Schemas.MigrationRequestNumber;
-    update: Components.UpdateMigrationRequestRequestBody;
-  }): Promise<void> {
-    return operationsByTag.migrationRequests.updateMigrationRequest({
-      pathParams: { workspace, region, dbName: database, mrNumber: migrationRequest },
-      body: update,
-      ...this.extraProps
-    });
-  }
-
-  public listMigrationRequestsCommits({
-    workspace,
-    region,
-    database,
-    migrationRequest,
-    page
-  }: {
-    workspace: Schemas.WorkspaceID;
-    region: string;
-    database: Schemas.DBName;
-    migrationRequest: Schemas.MigrationRequestNumber;
-    page?: { after?: string; before?: string; size?: number };
-  }): Promise<Components.ListMigrationRequestsCommitsResponse> {
-    return operationsByTag.migrationRequests.listMigrationRequestsCommits({
-      pathParams: { workspace, region, dbName: database, mrNumber: migrationRequest },
-      body: { page },
-      ...this.extraProps
-    });
-  }
-
-  public compareMigrationRequest({
-    workspace,
-    region,
-    database,
-    migrationRequest
-  }: {
-    workspace: Schemas.WorkspaceID;
-    region: string;
-    database: Schemas.DBName;
-    migrationRequest: Schemas.MigrationRequestNumber;
-  }): Promise<Responses.SchemaCompareResponse> {
-    return operationsByTag.migrationRequests.compareMigrationRequest({
-      pathParams: { workspace, region, dbName: database, mrNumber: migrationRequest },
-      ...this.extraProps
-    });
-  }
-
-  public getMigrationRequestIsMerged({
-    workspace,
-    region,
-    database,
-    migrationRequest
-  }: {
-    workspace: Schemas.WorkspaceID;
-    region: string;
-    database: Schemas.DBName;
-    migrationRequest: Schemas.MigrationRequestNumber;
-  }): Promise<Components.GetMigrationRequestIsMergedResponse> {
-    return operationsByTag.migrationRequests.getMigrationRequestIsMerged({
-      pathParams: { workspace, region, dbName: database, mrNumber: migrationRequest },
-      ...this.extraProps
-    });
-  }
-
-  public mergeMigrationRequest({
-    workspace,
-    region,
-    database,
-    migrationRequest
-  }: {
-    workspace: Schemas.WorkspaceID;
-    region: string;
-    database: Schemas.DBName;
-    migrationRequest: Schemas.MigrationRequestNumber;
-  }): Promise<Schemas.BranchOp> {
-    return operationsByTag.migrationRequests.mergeMigrationRequest({
-      pathParams: { workspace, region, dbName: database, mrNumber: migrationRequest },
-      ...this.extraProps
-    });
-  }
-}
-
-class MigrationsApi {
-  constructor(private extraProps: ApiExtraProps) {}
-
-  public getMigrationJobStatus({
-    workspace,
-    region,
-    database,
-    branch,
-    jobId
-  }: {
-    workspace: Schemas.WorkspaceID;
-    region: string;
-    database: Schemas.DBName;
-    branch: Schemas.BranchName;
-    jobId: string;
-  }): Promise<Schemas.MigrationJobStatusResponse> {
-    return operationsByTag.migrations.getMigrationJobStatus({
-      pathParams: { workspace, region, dbBranchName: `${database}:${branch}`, jobId },
-      ...this.extraProps
-    });
-  }
-
-  public getBranchMigrationHistory({
-    workspace,
-    region,
-    database,
-    branch,
-    limit,
-    startFrom
-  }: {
-    workspace: Schemas.WorkspaceID;
-    region: string;
-    database: Schemas.DBName;
-    branch: Schemas.BranchName;
-    limit?: number;
-    startFrom?: string;
-  }): Promise<Types.GetBranchMigrationHistoryResponse> {
-    return operationsByTag.migrations.getBranchMigrationHistory({
-      pathParams: { workspace, region, dbBranchName: `${database}:${branch}` },
-      body: { limit, startFrom },
-      ...this.extraProps
-    });
-  }
-
-  public getBranchMigrationPlan({
-    workspace,
-    region,
-    database,
-    branch,
-    schema
-  }: {
-    workspace: Schemas.WorkspaceID;
-    region: string;
-    database: Schemas.DBName;
-    branch: Schemas.BranchName;
-    schema: Schemas.Schema;
-  }): Promise<Responses.BranchMigrationPlan> {
-    return operationsByTag.migrations.getBranchMigrationPlan({
-      pathParams: { workspace, region, dbBranchName: `${database}:${branch}` },
-      body: schema,
-      ...this.extraProps
-    });
-  }
-
-  public executeBranchMigrationPlan({
-    workspace,
-    region,
-    database,
-    branch,
-    plan
-  }: {
-    workspace: Schemas.WorkspaceID;
-    region: string;
-    database: Schemas.DBName;
-    branch: Schemas.BranchName;
-    plan: Types.ExecuteBranchMigrationPlanRequestBody;
-  }): Promise<Responses.SchemaUpdateResponse> {
-    return operationsByTag.migrations.executeBranchMigrationPlan({
-      pathParams: { workspace, region, dbBranchName: `${database}:${branch}` },
-      body: plan,
-      ...this.extraProps
-    });
-  }
-
-  public getBranchSchemaHistory({
-    workspace,
-    region,
-    database,
-    branch,
-    page
-  }: {
-    workspace: Schemas.WorkspaceID;
-    region: string;
-    database: Schemas.DBName;
-    branch: Schemas.BranchName;
-    page?: { after?: string; before?: string; size?: number };
-  }): Promise<Types.GetBranchSchemaHistoryResponse> {
-    return operationsByTag.migrations.getBranchSchemaHistory({
-      pathParams: { workspace, region, dbBranchName: `${database}:${branch}` },
-      body: { page },
-      ...this.extraProps
-    });
-  }
-
-  public compareBranchWithUserSchema({
-    workspace,
-    region,
-    database,
-    branch,
-    schema,
-    schemaOperations,
-    branchOperations
-  }: {
-    workspace: Schemas.WorkspaceID;
-    region: string;
-    database: Schemas.DBName;
-    branch: Schemas.BranchName;
-    schema: Schemas.Schema;
-    schemaOperations?: Schemas.MigrationOp[];
-    branchOperations?: Schemas.MigrationOp[];
-  }): Promise<Responses.SchemaCompareResponse> {
-    return operationsByTag.migrations.compareBranchWithUserSchema({
-      pathParams: { workspace, region, dbBranchName: `${database}:${branch}` },
-      body: { schema, schemaOperations, branchOperations },
-      ...this.extraProps
-    });
-  }
-
-  public compareBranchSchemas({
-    workspace,
-    region,
-    database,
-    branch,
-    compare,
-    sourceBranchOperations,
-    targetBranchOperations
-  }: {
-    workspace: Schemas.WorkspaceID;
-    region: string;
-    database: Schemas.DBName;
-    branch: Schemas.BranchName;
-    compare: Schemas.BranchName;
-    sourceBranchOperations?: Schemas.MigrationOp[];
-    targetBranchOperations?: Schemas.MigrationOp[];
-  }): Promise<Responses.SchemaCompareResponse> {
-    return operationsByTag.migrations.compareBranchSchemas({
-      pathParams: { workspace, region, dbBranchName: `${database}:${branch}`, branchName: compare },
-      body: { sourceBranchOperations, targetBranchOperations },
-      ...this.extraProps
-    });
-  }
-
-  public updateBranchSchema({
-    workspace,
-    region,
-    database,
-    branch,
-    migration
-  }: {
-    workspace: Schemas.WorkspaceID;
-    region: string;
-    database: Schemas.DBName;
-    branch: Schemas.BranchName;
-    migration: Schemas.Migration;
-  }): Promise<Responses.SchemaUpdateResponse> {
-    return operationsByTag.migrations.updateBranchSchema({
-      pathParams: { workspace, region, dbBranchName: `${database}:${branch}` },
-      body: migration,
-      ...this.extraProps
-    });
-  }
-
-  public previewBranchSchemaEdit({
-    workspace,
-    region,
-    database,
-    branch,
-    data
-  }: {
-    workspace: Schemas.WorkspaceID;
-    region: string;
-    database: Schemas.DBName;
-    branch: Schemas.BranchName;
-    data: { edits?: Schemas.SchemaEditScript };
-  }): Promise<Components.PreviewBranchSchemaEditResponse> {
-    return operationsByTag.migrations.previewBranchSchemaEdit({
-      pathParams: { workspace, region, dbBranchName: `${database}:${branch}` },
-      body: data,
-      ...this.extraProps
-    });
-  }
-
-  public applyBranchSchemaEdit({
-    workspace,
-    region,
-    database,
-    branch,
-    edits
-  }: {
-    workspace: Schemas.WorkspaceID;
-    region: string;
-    database: Schemas.DBName;
-    branch: Schemas.BranchName;
-    edits: Schemas.SchemaEditScript;
-  }): Promise<Responses.SchemaUpdateResponse> {
-    return operationsByTag.migrations.applyBranchSchemaEdit({
-      pathParams: { workspace, region, dbBranchName: `${database}:${branch}` },
-      body: { edits },
-      ...this.extraProps
-    });
-  }
-
-  public pushBranchMigrations({
-    workspace,
-    region,
-    database,
-    branch,
-    migrations
-  }: {
-    workspace: Schemas.WorkspaceID;
-    region: string;
-    database: Schemas.DBName;
-    branch: Schemas.BranchName;
-    migrations: Schemas.MigrationObject[];
-  }): Promise<Responses.SchemaUpdateResponse> {
-    return operationsByTag.migrations.pushBranchMigrations({
-      pathParams: { workspace, region, dbBranchName: `${database}:${branch}` },
-      body: { migrations },
-      ...this.extraProps
-    });
-  }
-
-  public getSchema({
-    workspace,
-    region,
-    database,
-    branch
-  }: {
-    workspace: Schemas.WorkspaceID;
-    region: string;
-    database: Schemas.DBName;
-    branch: Schemas.BranchName;
-  }): Promise<Components.GetSchemaResponse> {
-    return operationsByTag.migrations.getSchema({
-      pathParams: { workspace, region, dbBranchName: `${database}:${branch}` },
-      ...this.extraProps
-    });
-  }
-}
-
-class DatabaseApi {
-  constructor(private extraProps: ApiExtraProps) {}
-
-  public getDatabaseList({ workspace }: { workspace: Schemas.WorkspaceID }): Promise<Schemas.ListDatabasesResponse> {
-    return operationsByTag.databases.getDatabaseList({
-      pathParams: { workspaceId: workspace },
-      ...this.extraProps
-    });
-  }
-
-  public createDatabase({
-    workspace,
-    database,
-    data,
-    headers
-  }: {
-    workspace: Schemas.WorkspaceID;
-    database: Schemas.DBName;
-    data: Components.CreateDatabaseRequestBody;
-    headers?: Record<string, string>;
-  }): Promise<Components.CreateDatabaseResponse> {
-    return operationsByTag.databases.createDatabase({
-      pathParams: { workspaceId: workspace, dbName: database },
-      body: data,
-      headers,
-      ...this.extraProps
-    });
-  }
-
-  public deleteDatabase({
-    workspace,
-    database
-  }: {
-    workspace: Schemas.WorkspaceID;
-    database: Schemas.DBName;
-  }): Promise<Components.DeleteDatabaseResponse> {
-    return operationsByTag.databases.deleteDatabase({
-      pathParams: { workspaceId: workspace, dbName: database },
-      ...this.extraProps
-    });
-  }
-
-  public getDatabaseMetadata({
-    workspace,
-    database
-  }: {
-    workspace: Schemas.WorkspaceID;
-    database: Schemas.DBName;
-  }): Promise<Schemas.DatabaseMetadata> {
-    return operationsByTag.databases.getDatabaseMetadata({
-      pathParams: { workspaceId: workspace, dbName: database },
-      ...this.extraProps
-    });
-  }
-
-  public updateDatabaseMetadata({
-    workspace,
-    database,
-    metadata
-  }: {
-    workspace: Schemas.WorkspaceID;
-    database: Schemas.DBName;
-    metadata: Schemas.DatabaseMetadata;
-  }): Promise<Schemas.DatabaseMetadata> {
-    return operationsByTag.databases.updateDatabaseMetadata({
-      pathParams: { workspaceId: workspace, dbName: database },
-      body: metadata,
-      ...this.extraProps
-    });
-  }
-
-  public renameDatabase({
-    workspace,
-    database,
-    newName
-  }: {
-    workspace: Schemas.WorkspaceID;
-    database: Schemas.DBName;
-    newName: Schemas.DBName;
-  }): Promise<Schemas.DatabaseMetadata> {
-    return operationsByTag.databases.renameDatabase({
-      pathParams: { workspaceId: workspace, dbName: database },
-      body: { newName },
-      ...this.extraProps
-    });
-  }
-
-  public getDatabaseGithubSettings({
-    workspace,
-    database
-  }: {
-    workspace: Schemas.WorkspaceID;
-    database: Schemas.DBName;
-  }): Promise<Schemas.DatabaseGithubSettings> {
-    return operationsByTag.databases.getDatabaseGithubSettings({
-      pathParams: { workspaceId: workspace, dbName: database },
-      ...this.extraProps
-    });
-  }
-
-  public updateDatabaseGithubSettings({
-    workspace,
-    database,
-    settings
-  }: {
-    workspace: Schemas.WorkspaceID;
-    database: Schemas.DBName;
-    settings: Schemas.DatabaseGithubSettings;
-  }): Promise<Schemas.DatabaseGithubSettings> {
-    return operationsByTag.databases.updateDatabaseGithubSettings({
-      pathParams: { workspaceId: workspace, dbName: database },
-      body: settings,
-      ...this.extraProps
-    });
-  }
-
-  public deleteDatabaseGithubSettings({
-    workspace,
-    database
-  }: {
-    workspace: Schemas.WorkspaceID;
-    database: Schemas.DBName;
-  }): Promise<void> {
-    return operationsByTag.databases.deleteDatabaseGithubSettings({
-      pathParams: { workspaceId: workspace, dbName: database },
-      ...this.extraProps
-    });
-  }
-=======
       });
     }
   } as unknown as { new (options?: XataApiClientOptions): XataApiProxy };
->>>>>>> b1fd7968
 
 export class XataApiClient extends buildApiClient() {}