import { getBranchDetails, resolveBranch } from '../api';
import { FetchImpl } from '../api/fetcher';
import { getAPIKey } from './apiKey';
import { getEnvVariable, getGitBranch } from './environment';
import { getFetchImplementation } from './fetch';
import { isObject } from './lang';

const envBranchNames = [
  'XATA_BRANCH',
  'VERCEL_GIT_COMMIT_REF', // Vercel
  'CF_PAGES_BRANCH', // Cloudflare Pages
  'BRANCH' // Netlify. Putting it the last one because it is more ambiguous
];

type BranchResolutionOptions = {
  databaseURL?: string;
  apiKey?: string;
  fetchImpl?: FetchImpl;
};

export async function getCurrentBranchName(options?: BranchResolutionOptions): Promise<string> {
  const env = getBranchByEnvVariable();
  if (env) return env;

  const gitBranch = await getGitBranch();
  return resolveApiBranchName(gitBranch ?? '', options);
}

export async function getCurrentBranchDetails(options?: BranchResolutionOptions) {
  const env = getBranchByEnvVariable();
  if (env) return getApiBranchDetails(env, options);

  const gitBranch = await getGitBranch();
  const xataBranch = await resolveApiBranchName(gitBranch ?? '', options);

  return getApiBranchDetails(xataBranch, options);
}

<<<<<<< HEAD
async function getApiBranchDetails(branch: string, options?: BranchResolutionOptions) {
  const { apiKey, apiUrl, fetchImpl, workspacesApiUrl, workspace, database } = getFetchProps(options);
  const dbBranchName = `${database}:${branch}`;
=======
export async function getCurrentBranchDetails(options?: BranchResolutionOptions) {
  const env = getBranchByEnvVariable();
  if (env) return getDatabaseBranch(env, options);
>>>>>>> 263af480

  try {
    return await getBranchDetails({
      apiKey,
      apiUrl,
      fetchImpl,
      workspacesApiUrl,
      pathParams: { dbBranchName, workspace }
    });
  } catch (err) {
    if (isObject(err) && err.status === 404) return null;
    throw err;
  }
}

async function resolveApiBranchName(gitBranch: string, options?: BranchResolutionOptions) {
  const { apiKey, apiUrl, fetchImpl, workspacesApiUrl, workspace, database } = getFetchProps(options);

  try {
    const { branch } = await resolveBranch({
      apiKey,
      apiUrl,
      fetchImpl,
      workspacesApiUrl,
      pathParams: { dbName: database, workspace },
      queryParams: { gitBranch }
    });

    return branch;
  } catch (err) {
    console.error("Couldn't resolve xata branch from git", err);
    return 'main';
  }
}

function getFetchProps(options?: BranchResolutionOptions) {
  const databaseURL = options?.databaseURL || getDatabaseURL();
  const apiKey = options?.apiKey || getAPIKey();

  if (!databaseURL)
    throw new Error(
      'A databaseURL was not defined. Either set the XATA_DATABASE_URL env variable or pass the argument explicitely'
    );
  if (!apiKey)
    throw new Error(
      'An API key was not defined. Either set the XATA_API_KEY env variable or pass the argument explicitely'
    );

  const [protocol, , host, , database] = databaseURL.split('/');
  const [workspace] = host.split('.');

  return {
    apiKey,
    apiUrl: databaseURL,
    fetchImpl: getFetchImplementation(options?.fetchImpl),
    workspacesApiUrl: `${protocol}//${host}`,
    workspace,
    database
  };
}

function getBranchByEnvVariable(): string | undefined {
  for (const name of envBranchNames) {
    const value = getEnvVariable(name);
    if (value) {
      return value;
    }
  }
  try {
    return XATA_BRANCH;
  } catch (err) {
    // Ignore ReferenceError. Only CloudFlare workers set env variables as global variables
  }
}

export function getDatabaseURL() {
  try {
    return getEnvVariable('XATA_DATABASE_URL') ?? XATA_DATABASE_URL;
  } catch (err) {
    return undefined;
  }
}<|MERGE_RESOLUTION|>--- conflicted
+++ resolved
@@ -1,4 +1,4 @@
-import { getBranchDetails, resolveBranch } from '../api';
+import { getBranchDetails } from '../api';
 import { FetchImpl } from '../api/fetcher';
 import { getAPIKey } from './apiKey';
 import { getEnvVariable, getGitBranch } from './environment';
@@ -12,6 +12,8 @@
   'BRANCH' // Netlify. Putting it the last one because it is more ambiguous
 ];
 
+const defaultBranch = 'main';
+
 type BranchResolutionOptions = {
   databaseURL?: string;
   apiKey?: string;
@@ -22,65 +24,33 @@
   const env = getBranchByEnvVariable();
   if (env) return env;
 
-  const gitBranch = await getGitBranch();
-  return resolveApiBranchName(gitBranch ?? '', options);
+  const branch = await getGitBranch();
+  if (!branch) return defaultBranch;
+
+  // TODO: in the future, call /resolve endpoint
+  // For now, call API to see if the branch exists. If not, use a default value.
+  const details = await getDatabaseBranch(branch, options);
+  if (details) return branch;
+
+  return defaultBranch;
 }
 
 export async function getCurrentBranchDetails(options?: BranchResolutionOptions) {
   const env = getBranchByEnvVariable();
-  if (env) return getApiBranchDetails(env, options);
+  if (env) return getDatabaseBranch(env, options);
 
-  const gitBranch = await getGitBranch();
-  const xataBranch = await resolveApiBranchName(gitBranch ?? '', options);
+  const branch = await getGitBranch();
+  if (!branch) return getDatabaseBranch(defaultBranch, options);
 
-  return getApiBranchDetails(xataBranch, options);
+  // TODO: in the future, call /resolve endpoint
+  // For now, call API to see if the branch exists. If not, use a default value.
+  const details = await getDatabaseBranch(branch, options);
+  if (details) return details;
+
+  return getDatabaseBranch(defaultBranch, options);
 }
 
-<<<<<<< HEAD
-async function getApiBranchDetails(branch: string, options?: BranchResolutionOptions) {
-  const { apiKey, apiUrl, fetchImpl, workspacesApiUrl, workspace, database } = getFetchProps(options);
-  const dbBranchName = `${database}:${branch}`;
-=======
-export async function getCurrentBranchDetails(options?: BranchResolutionOptions) {
-  const env = getBranchByEnvVariable();
-  if (env) return getDatabaseBranch(env, options);
->>>>>>> 263af480
-
-  try {
-    return await getBranchDetails({
-      apiKey,
-      apiUrl,
-      fetchImpl,
-      workspacesApiUrl,
-      pathParams: { dbBranchName, workspace }
-    });
-  } catch (err) {
-    if (isObject(err) && err.status === 404) return null;
-    throw err;
-  }
-}
-
-async function resolveApiBranchName(gitBranch: string, options?: BranchResolutionOptions) {
-  const { apiKey, apiUrl, fetchImpl, workspacesApiUrl, workspace, database } = getFetchProps(options);
-
-  try {
-    const { branch } = await resolveBranch({
-      apiKey,
-      apiUrl,
-      fetchImpl,
-      workspacesApiUrl,
-      pathParams: { dbName: database, workspace },
-      queryParams: { gitBranch }
-    });
-
-    return branch;
-  } catch (err) {
-    console.error("Couldn't resolve xata branch from git", err);
-    return 'main';
-  }
-}
-
-function getFetchProps(options?: BranchResolutionOptions) {
+async function getDatabaseBranch(branch: string, options?: BranchResolutionOptions) {
   const databaseURL = options?.databaseURL || getDatabaseURL();
   const apiKey = options?.apiKey || getAPIKey();
 
@@ -95,15 +65,22 @@
 
   const [protocol, , host, , database] = databaseURL.split('/');
   const [workspace] = host.split('.');
-
-  return {
-    apiKey,
-    apiUrl: databaseURL,
-    fetchImpl: getFetchImplementation(options?.fetchImpl),
-    workspacesApiUrl: `${protocol}//${host}`,
-    workspace,
-    database
-  };
+  const dbBranchName = `${database}:${branch}`;
+  try {
+    return await getBranchDetails({
+      apiKey,
+      apiUrl: databaseURL,
+      fetchImpl: getFetchImplementation(options?.fetchImpl),
+      workspacesApiUrl: `${protocol}//${host}`,
+      pathParams: {
+        dbBranchName,
+        workspace
+      }
+    });
+  } catch (err) {
+    if (isObject(err) && err.status === 404) return null;
+    throw err;
+  }
 }
 
 function getBranchByEnvVariable(): string | undefined {
