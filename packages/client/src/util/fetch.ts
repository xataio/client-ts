--- conflicted
+++ resolved
@@ -1,10 +1,6 @@
 import { parseNumber, timeout, timeoutWithCancel } from './lang';
 
-<<<<<<< HEAD
-const REQUEST_TIMEOUT = 60000;
-=======
 const REQUEST_TIMEOUT = 5 * 60 * 1000; // 5 minutes
->>>>>>> a05980fe
 
 export type RequestInit = { body?: any; headers?: Record<string, string>; method?: string; signal?: any };
 export type Response = {
