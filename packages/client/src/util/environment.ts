// eslint-disable-next-line @typescript-eslint/triple-slash-reference
///<reference path="../types/global-node.d.ts"/>
// eslint-disable-next-line @typescript-eslint/triple-slash-reference
///<reference path="../types/global-variables.d.ts"/>
// eslint-disable-next-line @typescript-eslint/triple-slash-reference
///<reference path="../types/global-deno.d.ts"/>

import { isDefined, isObject } from './lang';

interface Environment {
  apiKey: string | undefined;
  databaseURL: string | undefined;
  branch: string | undefined;
  envBranch: string | undefined;
  fallbackBranch: string | undefined;
}

export function getEnvironment(): Environment {
  // Node.js: process.env
  try {
    // Not using typeof process.env === 'object' because it's not working in some environments like Bun
    if (isDefined(process) && isDefined(process.env)) {
      return {
        apiKey: process.env.XATA_API_KEY ?? getGlobalApiKey(),
        databaseURL: process.env.XATA_DATABASE_URL ?? getGlobalDatabaseURL(),
        branch: process.env.XATA_BRANCH ?? getGlobalBranch(),
        envBranch: process.env.VERCEL_GIT_COMMIT_REF ?? process.env.CF_PAGES_BRANCH ?? process.env.BRANCH,
        fallbackBranch: process.env.XATA_FALLBACK_BRANCH ?? getGlobalFallbackBranch()
      };
    }
  } catch (err) {
    // Ignore: Should never happen
  }

  try {
    // Deno: Deno.env.get
    if (isObject(Deno) && isObject(Deno.env)) {
      return {
        apiKey: Deno.env.get('XATA_API_KEY') ?? getGlobalApiKey(),
        databaseURL: Deno.env.get('XATA_DATABASE_URL') ?? getGlobalDatabaseURL(),
        branch: Deno.env.get('XATA_BRANCH') ?? getGlobalBranch(),
        envBranch: Deno.env.get('VERCEL_GIT_COMMIT_REF') ?? Deno.env.get('CF_PAGES_BRANCH') ?? Deno.env.get('BRANCH'),
        fallbackBranch: Deno.env.get('XATA_FALLBACK_BRANCH') ?? getGlobalFallbackBranch()
      };
    }
  } catch (err) {
    // Ignore: Will fail if not using --allow-env
  }

  return {
    apiKey: getGlobalApiKey(),
    databaseURL: getGlobalDatabaseURL(),
    branch: getGlobalBranch(),
    envBranch: undefined,
    fallbackBranch: getGlobalFallbackBranch()
  };
}

export function getEnableBrowserVariable() {
  try {
    if (isObject(process) && isObject(process.env) && process.env.XATA_ENABLE_BROWSER !== undefined) {
      return process.env.XATA_ENABLE_BROWSER === 'true';
    }
  } catch (err) {
    // Ignore: Should never happen
  }

  try {
    if (isObject(Deno) && isObject(Deno.env) && Deno.env.get('XATA_ENABLE_BROWSER') !== undefined) {
      return Deno.env.get('XATA_ENABLE_BROWSER') === 'true';
    }
  } catch (err) {
    // Ignore: Will fail if not using --allow-env
  }

  try {
    return XATA_ENABLE_BROWSER === true || XATA_ENABLE_BROWSER === 'true';
  } catch (err) {
    return undefined;
  }
}

function getGlobalApiKey(): string | undefined {
  try {
    return XATA_API_KEY;
  } catch (err) {
    return undefined;
  }
}

function getGlobalDatabaseURL(): string | undefined {
  try {
    return XATA_DATABASE_URL;
  } catch (err) {
    return undefined;
  }
}

function getGlobalBranch(): string | undefined {
  try {
    return XATA_BRANCH;
  } catch (err) {
    return undefined;
  }
}

function getGlobalFallbackBranch(): string | undefined {
  try {
    return XATA_FALLBACK_BRANCH;
  } catch (err) {
    return undefined;
  }
}

export function getDatabaseURL() {
  try {
    const { databaseURL } = getEnvironment();
    return databaseURL;
  } catch (err) {
    return undefined;
  }
}

<<<<<<< HEAD
export function getAPIKey() {
  try {
    const { apiKey } = getEnvironment();
    return apiKey;
=======
export function getBranch() {
  try {
    const { branch, envBranch } = getEnvironment();
    return branch ?? envBranch;
>>>>>>> 21a15361
  } catch (err) {
    return undefined;
  }
}<|MERGE_RESOLUTION|>--- conflicted
+++ resolved
@@ -121,17 +121,19 @@
   }
 }
 
-<<<<<<< HEAD
 export function getAPIKey() {
   try {
     const { apiKey } = getEnvironment();
     return apiKey;
-=======
+  } catch (err) {
+    return undefined;
+  }
+}
+
 export function getBranch() {
   try {
     const { branch, envBranch } = getEnvironment();
     return branch ?? envBranch;
->>>>>>> 21a15361
   } catch (err) {
     return undefined;
   }
