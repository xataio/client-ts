import { ApiExtraProps, HostProvider, Schemas } from './api';
import { XataPlugin, XataPluginOptions } from './plugins';
import { BaseSchema, SchemaPlugin, SchemaPluginResult, XataRecord } from './schema';
import { CacheImpl, SimpleCache } from './schema/cache';
import { defaultTrace, TraceFunction } from './schema/tracing';
import { SearchPlugin, SearchPluginResult } from './search';
import { TransactionPlugin, TransactionPluginResult } from './transaction';
import { getAPIKey } from './util/apiKey';
import { BranchStrategy, BranchStrategyOption, BranchStrategyValue, isBranchStrategyBuilder } from './util/branches';
import { getCurrentBranchName, getDatabaseURL } from './util/config';
import { getEnableBrowserVariable } from './util/environment';
import { FetchImpl, getFetchImplementation } from './util/fetch';
import { AllRequired, StringKeys } from './util/types';
import { generateUUID } from './util/uuid';

export type BaseClientOptions = {
  fetch?: FetchImpl;
  host?: HostProvider;
  apiKey?: string;
  databaseURL?: string;
  branch?: BranchStrategyOption;
  cache?: CacheImpl;
  trace?: TraceFunction;
  enableBrowser?: boolean;
  clientName?: string;
  xataAgentExtra?: Record<string, string>;
};

type SafeOptions = AllRequired<Omit<BaseClientOptions, 'branch' | 'clientName' | 'xataAgentExtra'>> & {
  branch: () => Promise<string | undefined>;
  clientID: string;
  clientName?: string;
  xataAgentExtra?: Record<string, string>;
};

// eslint-disable-next-line @typescript-eslint/ban-types
export const buildClient = <Plugins extends Record<string, XataPlugin> = {}>(plugins?: Plugins) =>
  class {
    #branch: BranchStrategyValue;
    #options: SafeOptions;

    db: SchemaPluginResult<any>;
    search: SearchPluginResult<any>;
    transactions: TransactionPluginResult<any>;

    constructor(options: BaseClientOptions = {}, schemaTables?: Schemas.Table[]) {
      const safeOptions = this.#parseOptions(options);
      this.#options = safeOptions;

      const pluginOptions: XataPluginOptions = {
        getFetchProps: () => this.#getFetchProps(safeOptions),
        cache: safeOptions.cache,
        trace: safeOptions.trace
      };

      const db = new SchemaPlugin(schemaTables).build(pluginOptions);
      const search = new SearchPlugin(db, schemaTables).build(pluginOptions);
      const transactions = new TransactionPlugin().build(pluginOptions);

      // We assign the namespaces after creating in case the user overrides the db plugin
      this.db = db;
      this.search = search;
      this.transactions = transactions;

      for (const [key, namespace] of Object.entries(plugins ?? {})) {
        if (namespace === undefined) continue;
        const result = namespace.build(pluginOptions);

        if (result instanceof Promise) {
          void result.then((namespace: unknown) => {
            // @ts-ignore
            this[key] = namespace;
          });
        } else {
          // @ts-ignore
          this[key] = result;
        }
      }
    }

    public async getConfig() {
      const databaseURL = this.#options.databaseURL;
      const branch = await this.#options.branch();

      return { databaseURL, branch };
    }

    #parseOptions(options?: BaseClientOptions): SafeOptions {
      // If is running from the browser and the user didn't pass `enableBrowser` we throw an error
      const enableBrowser = options?.enableBrowser ?? getEnableBrowserVariable() ?? false;
      // @ts-ignore Window, Deno are not globals
      const isBrowser = typeof window !== 'undefined' && typeof Deno === 'undefined';
      if (isBrowser && !enableBrowser) {
        throw new Error(
          'You are trying to use Xata from the browser, which is potentially a non-secure environment. If you understand the security concerns, such as leaking your credentials, pass `enableBrowser: true` to the client options to remove this error.'
        );
      }

      const fetch = getFetchImplementation(options?.fetch);
      const databaseURL = options?.databaseURL || getDatabaseURL();
      const apiKey = options?.apiKey || getAPIKey();
      const cache = options?.cache ?? new SimpleCache({ defaultQueryTTL: 0 });
      const trace = options?.trace ?? defaultTrace;
      const clientName = options?.clientName;
<<<<<<< HEAD
      const host = options?.host ?? 'production';

=======
      const xataAgentExtra = options?.xataAgentExtra;
>>>>>>> 499146f7
      const branch = async () =>
        options?.branch !== undefined
          ? await this.#evaluateBranch(options.branch)
          : await getCurrentBranchName({
              apiKey,
              databaseURL,
              fetchImpl: options?.fetch,
              clientName,
              xataAgentExtra
            });

      if (!apiKey) {
        throw new Error('Option apiKey is required');
      }

      if (!databaseURL) {
        throw new Error('Option databaseURL is required');
      }

      return {
        fetch,
        databaseURL,
        apiKey,
        branch,
        cache,
        trace,
<<<<<<< HEAD
        host,
        clientID: generateUUID(),
        enableBrowser,
        clientName
=======
        clientID: generateUUID(),
        enableBrowser,
        clientName,
        xataAgentExtra
>>>>>>> 499146f7
      };
    }

    async #getFetchProps({
      fetch,
      apiKey,
      databaseURL,
      branch,
      trace,
      clientID,
      clientName,
      xataAgentExtra
    }: SafeOptions): Promise<ApiExtraProps> {
      const branchValue = await this.#evaluateBranch(branch);
      if (!branchValue) throw new Error('Unable to resolve branch value');

      return {
        fetchImpl: fetch,
        apiKey,
        apiUrl: '',
        // Instead of using workspace and dbBranch, we inject a probably CNAME'd URL
        workspacesApiUrl: (path, params) => {
          const hasBranch = params.dbBranchName ?? params.branch;
          const newPath = path.replace(/^\/db\/[^/]+/, hasBranch !== undefined ? `:${branchValue}` : '');
          return databaseURL + newPath;
        },
        trace,
        clientID,
        clientName,
        xataAgentExtra
      };
    }

    async #evaluateBranch(param?: BranchStrategyOption): Promise<string | undefined> {
      if (this.#branch) return this.#branch;
      if (param === undefined) return undefined;

      const strategies = Array.isArray(param) ? [...param] : [param];

      const evaluateBranch = async (strategy: BranchStrategy) => {
        return isBranchStrategyBuilder(strategy) ? await strategy() : strategy;
      };

      for await (const strategy of strategies) {
        const branch = await evaluateBranch(strategy);
        if (branch) {
          this.#branch = branch;
          return branch;
        }
      }
    }
  } as unknown as ClientConstructor<Plugins>;

export interface ClientConstructor<Plugins extends Record<string, XataPlugin>> {
  // eslint-disable-next-line @typescript-eslint/ban-types
  new <Schemas extends Record<string, XataRecord> = {}>(
    options?: Partial<BaseClientOptions>,
    schemaTables?: readonly BaseSchema[]
  ): Omit<
    {
      db: Awaited<ReturnType<SchemaPlugin<Schemas>['build']>>;
      search: Awaited<ReturnType<SearchPlugin<Schemas>['build']>>;
      transactions: Awaited<ReturnType<TransactionPlugin<Schemas>['build']>>;
    },
    keyof Plugins
  > & {
    [Key in StringKeys<NonNullable<Plugins>>]: Awaited<ReturnType<NonNullable<Plugins>[Key]['build']>>;
  } & {
    getConfig(): Promise<{
      databaseURL: string;
      branch: string;
    }>;
  };
}

export class BaseClient extends buildClient()<Record<string, any>> {}<|MERGE_RESOLUTION|>--- conflicted
+++ resolved
@@ -102,12 +102,9 @@
       const cache = options?.cache ?? new SimpleCache({ defaultQueryTTL: 0 });
       const trace = options?.trace ?? defaultTrace;
       const clientName = options?.clientName;
-<<<<<<< HEAD
       const host = options?.host ?? 'production';
 
-=======
       const xataAgentExtra = options?.xataAgentExtra;
->>>>>>> 499146f7
       const branch = async () =>
         options?.branch !== undefined
           ? await this.#evaluateBranch(options.branch)
@@ -134,17 +131,11 @@
         branch,
         cache,
         trace,
-<<<<<<< HEAD
         host,
-        clientID: generateUUID(),
-        enableBrowser,
-        clientName
-=======
         clientID: generateUUID(),
         enableBrowser,
         clientName,
         xataAgentExtra
->>>>>>> 499146f7
       };
     }
 
