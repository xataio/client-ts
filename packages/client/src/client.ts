--- conflicted
+++ resolved
@@ -3,12 +3,8 @@
 import { SchemaPlugin, SchemaPluginResult } from './schema';
 import { BaseData } from './schema/record';
 import { LinkDictionary } from './schema/repository';
-<<<<<<< HEAD
-import { SearchPlugin } from './search';
+import { SearchPlugin, SearchPluginResult } from './search';
 import { getAPIKey } from './util/apiKey';
-=======
-import { SearchPlugin, SearchPluginResult } from './search';
->>>>>>> f620158e
 import { BranchStrategy, BranchStrategyOption, BranchStrategyValue, isBranchStrategyBuilder } from './util/branches';
 import { getCurrentBranchName, getDatabaseURL } from './util/config';
 import { getFetchImplementation } from './util/fetch';
