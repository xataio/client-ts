--- conflicted
+++ resolved
@@ -2,16 +2,10 @@
 import { XataPlugin, XataPluginOptions } from './plugins';
 import { BaseSchema, SchemaPlugin, SchemaPluginResult, XataRecord } from './schema';
 import { CacheImpl, SimpleCache } from './schema/cache';
-import { TraceFunction, defaultTrace } from './schema/tracing';
+import { defaultTrace, TraceFunction } from './schema/tracing';
 import { SearchPlugin, SearchPluginResult } from './search';
 import { TransactionPlugin, TransactionPluginResult } from './transaction';
-<<<<<<< HEAD
-import { BranchStrategy, BranchStrategyOption, BranchStrategyValue, isBranchStrategyBuilder } from './util/branches';
-import { getAPIKey, getDatabaseURL, getEnableBrowserVariable } from './util/environment';
-=======
-import { getAPIKey } from './util/apiKey';
-import { getBranch, getDatabaseURL, getEnableBrowserVariable } from './util/environment';
->>>>>>> 21a15361
+import { getAPIKey, getBranch, getDatabaseURL, getEnableBrowserVariable } from './util/environment';
 import { FetchImpl, getFetchImplementation } from './util/fetch';
 import { AllRequired, StringKeys } from './util/types';
 import { generateUUID } from './util/uuid';
@@ -29,12 +23,7 @@
   xataAgentExtra?: Record<string, string>;
 };
 
-<<<<<<< HEAD
-type SafeOptions = AllRequired<Omit<BaseClientOptions, 'branch' | 'clientName' | 'xataAgentExtra'>> & {
-  branch?: string;
-=======
 type SafeOptions = AllRequired<Omit<BaseClientOptions, 'clientName' | 'xataAgentExtra'>> & {
->>>>>>> 21a15361
   clientID: string;
   clientName?: string;
   xataAgentExtra?: Record<string, string>;
@@ -101,15 +90,7 @@
       const trace = options?.trace ?? defaultTrace;
       const clientName = options?.clientName;
       const host = options?.host ?? 'production';
-<<<<<<< HEAD
       const xataAgentExtra = options?.xataAgentExtra;
-
-      // We default to main if the user didn't pass a branch
-      const branch = options?.branch !== undefined ? this.#evaluateBranch(options.branch) : 'main';
-=======
-
-      const xataAgentExtra = options?.xataAgentExtra;
->>>>>>> 21a15361
 
       if (!apiKey) {
         throw new Error('Option apiKey is required');
@@ -144,12 +125,6 @@
       clientName,
       xataAgentExtra
     }: SafeOptions): ApiExtraProps {
-<<<<<<< HEAD
-      const branchValue = this.#evaluateBranch(branch);
-      if (!branchValue) throw new Error('Unable to resolve branch value');
-
-=======
->>>>>>> 21a15361
       return {
         fetch,
         apiKey,
@@ -166,28 +141,6 @@
         xataAgentExtra
       };
     }
-<<<<<<< HEAD
-
-    #evaluateBranch(param?: BranchStrategyOption): string | undefined {
-      if (this.#branch) return this.#branch;
-      if (param === undefined) return undefined;
-
-      const strategies = Array.isArray(param) ? [...param] : [param];
-
-      const evaluateBranch = (strategy: BranchStrategy) => {
-        return isBranchStrategyBuilder(strategy) ? strategy() : strategy;
-      };
-
-      for (const strategy of strategies) {
-        const branch = evaluateBranch(strategy);
-        if (branch) {
-          this.#branch = branch;
-          return branch;
-        }
-      }
-    }
-=======
->>>>>>> 21a15361
   } as unknown as ClientConstructor<Plugins>;
 
 export interface ClientConstructor<Plugins extends Record<string, XataPlugin>> {
