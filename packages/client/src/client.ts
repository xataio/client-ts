--- conflicted
+++ resolved
@@ -91,10 +91,6 @@
       const trace = options?.trace ?? defaultTrace;
       const clientName = options?.clientName;
       const host = options?.host ?? 'production';
-<<<<<<< HEAD
-
-=======
->>>>>>> ce241a56
       const xataAgentExtra = options?.xataAgentExtra;
 
       if (!apiKey) {
