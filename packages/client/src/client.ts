import { FetcherExtraProps, FetchImpl } from './api/fetcher';
import { XataPlugin, XataPluginOptions } from './plugins';
import { SchemaPlugin, SchemaPluginResult } from './schema';
import { CacheImpl, NoCache } from './schema/cache';
import { BaseData } from './schema/record';
import { LinkDictionary } from './schema/repository';
import { SearchPlugin, SearchPluginResult } from './search';
import { getAPIKey } from './util/apiKey';
import { BranchStrategy, BranchStrategyOption, BranchStrategyValue, isBranchStrategyBuilder } from './util/branches';
import { getCurrentBranchName, getDatabaseURL } from './util/config';
import { getFetchImplementation } from './util/fetch';
import { AllRequired, StringKeys } from './util/types';

export type BaseClientOptions = {
  fetch?: FetchImpl;
  apiKey?: string;
  databaseURL?: string;
  branch?: BranchStrategyOption;
  cache?: CacheImpl;
};

export const buildClient = <Plugins extends Record<string, XataPlugin> = {}>(plugins?: Plugins) =>
  class {
    #branch: BranchStrategyValue;
    db: SchemaPluginResult<any>;
    search: SearchPluginResult<any>;

    constructor(options: BaseClientOptions = {}, links?: LinkDictionary, tables?: string[]) {
      const safeOptions = this.#parseOptions(options);
      const pluginOptions: XataPluginOptions = {
        getFetchProps: () => this.#getFetchProps(safeOptions),
        cache: safeOptions.cache
      };

<<<<<<< HEAD
      const db = new SchemaPlugin(links).build(pluginOptions);
      const search = new SearchPlugin(db, links ?? {}).build(pluginOptions);
=======
      const db = new SchemaPlugin(links, tables).build({ getFetchProps: () => this.#getFetchProps(safeOptions) });
      const search = new SearchPlugin(db, links ?? {}).build({
        getFetchProps: () => this.#getFetchProps(safeOptions)
      });
>>>>>>> 0efe8eca

      // We assign the namespaces after creating in case the user overrides the db plugin
      this.db = db;
      this.search = search;

      for (const [key, namespace] of Object.entries(plugins ?? {})) {
        if (!namespace) continue;
        const result = namespace.build(pluginOptions);

        if (result instanceof Promise) {
          void result.then((namespace: unknown) => {
            // @ts-ignore
            this[key] = namespace;
          });
        } else {
          // @ts-ignore
          this[key] = result;
        }
      }
    }

    #parseOptions(options?: BaseClientOptions) {
      const fetch = getFetchImplementation(options?.fetch);
      const databaseURL = options?.databaseURL || getDatabaseURL();
      const apiKey = options?.apiKey || getAPIKey();
      const cache = options?.cache ?? new NoCache();
      const branch = async () =>
        options?.branch
          ? await this.#evaluateBranch(options.branch)
          : await getCurrentBranchName({ apiKey, databaseURL, fetchImpl: options?.fetch });

      if (!databaseURL || !apiKey) {
        throw new Error('Options databaseURL and apiKey are required');
      }

      return { fetch, databaseURL, apiKey, branch, cache };
    }

    async #getFetchProps({
      fetch,
      apiKey,
      databaseURL,
      branch
    }: AllRequired<BaseClientOptions>): Promise<FetcherExtraProps> {
      const branchValue = await this.#evaluateBranch(branch);
      if (!branchValue) throw new Error('Unable to resolve branch value');

      return {
        fetchImpl: fetch,
        apiKey,
        apiUrl: '',
        // Instead of using workspace and dbBranch, we inject a probably CNAME'd URL
        workspacesApiUrl: (path, params) => {
          const hasBranch = params.dbBranchName ?? params.branch;
          const newPath = path.replace(/^\/db\/[^/]+/, hasBranch ? `:${branchValue}` : '');
          return databaseURL + newPath;
        }
      };
    }

    async #evaluateBranch(param?: BranchStrategyOption): Promise<string | undefined> {
      if (this.#branch) return this.#branch;
      if (!param) return undefined;

      const strategies = Array.isArray(param) ? [...param] : [param];

      const evaluateBranch = async (strategy: BranchStrategy) => {
        return isBranchStrategyBuilder(strategy) ? await strategy() : strategy;
      };

      for await (const strategy of strategies) {
        const branch = await evaluateBranch(strategy);
        if (branch) {
          this.#branch = branch;
          return branch;
        }
      }
    }
  } as unknown as ClientConstructor<Plugins>;

export interface ClientConstructor<Plugins extends Record<string, XataPlugin>> {
  new <Schemas extends Record<string, BaseData>>(options?: Partial<BaseClientOptions>, links?: LinkDictionary): Omit<
    {
      db: Awaited<ReturnType<SchemaPlugin<Schemas>['build']>>;
      search: Awaited<ReturnType<SearchPlugin<Schemas>['build']>>;
    },
    keyof Plugins
  > & {
    [Key in StringKeys<NonNullable<Plugins>>]: Awaited<ReturnType<NonNullable<Plugins>[Key]['build']>>;
  };
}

export class BaseClient extends buildClient()<Record<string, any>> {}<|MERGE_RESOLUTION|>--- conflicted
+++ resolved
@@ -32,15 +32,8 @@
         cache: safeOptions.cache
       };
 
-<<<<<<< HEAD
-      const db = new SchemaPlugin(links).build(pluginOptions);
+      const db = new SchemaPlugin(links, tables).build(pluginOptions);
       const search = new SearchPlugin(db, links ?? {}).build(pluginOptions);
-=======
-      const db = new SchemaPlugin(links, tables).build({ getFetchProps: () => this.#getFetchProps(safeOptions) });
-      const search = new SearchPlugin(db, links ?? {}).build({
-        getFetchProps: () => this.#getFetchProps(safeOptions)
-      });
->>>>>>> 0efe8eca
 
       // We assign the namespaces after creating in case the user overrides the db plugin
       this.db = db;
