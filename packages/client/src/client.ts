--- conflicted
+++ resolved
@@ -92,14 +92,9 @@
       }
 
       const fetch = getFetchImplementation(options?.fetch);
-<<<<<<< HEAD
       const databaseURL = options?.databaseURL;
       const apiKey = options?.apiKey;
       const branch = options?.branch;
-=======
-      const databaseURL = options?.databaseURL || getDatabaseURL();
-      const apiKey = options?.apiKey || getAPIKey();
->>>>>>> 620e0384
       const trace = options?.trace ?? defaultTrace;
       const clientName = options?.clientName;
       const host = options?.host ?? 'production';
