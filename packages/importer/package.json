{
  "name": "@xata.io/importer",
  "version": "0.2.6",
  "description": "Importer for xata.io",
  "type": "module",
  "main": "./dist/index.cjs",
  "module": "./dist/index.mjs",
  "types": "./dist/index.d.ts",
  "exports": {
    "import": "./dist/index.mjs",
    "require": "./dist/index.cjs"
  },
  "scripts": {
    "test": "echo \"Error: no test specified\" && exit 1",
    "build": "rimraf dist && rollup -c",
    "prepack": "npm run build"
  },
  "repository": {
    "type": "git",
    "url": "git+https://github.com/xataio/client-ts.git"
  },
  "keywords": [],
  "author": "",
  "license": "Apache-2.0",
  "bugs": {
    "url": "https://github.com/xataio/client-ts/issues"
  },
  "homepage": "https://github.com/xataio/client-ts/blob/main/importer/README.md",
  "dependencies": {
<<<<<<< HEAD
    "@xata.io/client": "^0.16.2",
=======
    "@xata.io/client": "^0.17.0",
>>>>>>> 275ce19e
    "camelcase": "^7.0.0",
    "csvtojson": "^2.0.10",
    "transliteration": "^2.3.5"
  },
  "devDependencies": {
    "@types/csvtojson": "^2.0.0"
  }
}<|MERGE_RESOLUTION|>--- conflicted
+++ resolved
@@ -27,11 +27,7 @@
   },
   "homepage": "https://github.com/xataio/client-ts/blob/main/importer/README.md",
   "dependencies": {
-<<<<<<< HEAD
-    "@xata.io/client": "^0.16.2",
-=======
     "@xata.io/client": "^0.17.0",
->>>>>>> 275ce19e
     "camelcase": "^7.0.0",
     "csvtojson": "^2.0.10",
     "transliteration": "^2.3.5"
