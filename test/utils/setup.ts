--- conflicted
+++ resolved
@@ -71,15 +71,12 @@
   const id = Date.now().toString(36);
 
   const api = new XataApiClient({ apiKey, fetch, host, clientName: 'sdk-tests' });
-<<<<<<< HEAD
-=======
 
   await api.workspaces.updateWorkspaceSettings({
     pathParams: { workspaceId: workspace },
     body: { postgresEnabled: true }
   });
 
->>>>>>> 620e0384
   const { databaseName: database } = await api.databases.createDatabase({
     pathParams: { workspaceId: workspace, dbName: `sdk-integration-test-${prefix}-${id}` },
     body: { region },
@@ -102,7 +99,6 @@
       pathParams: { workspace, region, dbBranchName: `${database}:main` },
       body: { operations: [operation] }
     });
-<<<<<<< HEAD
 
     await waitForMigrationToFinish(api, workspace, region, database, 'main', jobID);
 
@@ -111,16 +107,6 @@
         pathParams: { workspace, region, dbBranchName: `${database}:main`, tableName: operation.create_table.name }
       });
 
-=======
-
-    await waitForMigrationToFinish(api, workspace, region, database, 'main', jobID);
-
-    if ('create_table' in operation) {
-      const { jobID } = await api.migrations.adaptTable({
-        pathParams: { workspace, region, dbBranchName: `${database}:main`, tableName: operation.create_table.name }
-      });
-
->>>>>>> 620e0384
       await waitForMigrationToFinish(api, workspace, region, database, 'main', jobID);
     }
   }
