import { Span } from '@opentelemetry/api';
import { OTLPTraceExporter } from '@opentelemetry/exporter-trace-otlp-grpc';
import { registerInstrumentations } from '@opentelemetry/instrumentation';
import { detectResources, envDetector } from '@opentelemetry/resources';
import { SimpleSpanProcessor } from '@opentelemetry/sdk-trace-base';
import { NodeTracerProvider } from '@opentelemetry/sdk-trace-node';
import { SemanticResourceAttributes } from '@opentelemetry/semantic-conventions';
import realFetch from 'cross-fetch';
import dotenv from 'dotenv';
import { join } from 'path';
import { File, Mock, Suite, TestContext, vi } from 'vitest';
import { BaseClient, CacheImpl, XataApiClient } from '../../packages/client/src';
import { getHostUrl, parseProviderString } from '../../packages/client/src/api/providers';
import { TraceAttributes } from '../../packages/client/src/schema/tracing';
import { XataClient } from '../../packages/codegen/example/xata';
import { buildTraceFunction } from '../../packages/plugin-client-opentelemetry';
import { schema } from '../mock_data';

// Get environment variables before reading them
dotenv.config({ path: join(process.cwd(), '.env') });

const apiKey = process.env.XATA_API_KEY ?? '';
if (apiKey === '') throw new Error('XATA_API_KEY environment variable is not set');

const workspace = process.env.XATA_WORKSPACE ?? '';
if (workspace === '') throw new Error('XATA_WORKSPACE environment variable is not set');

const region = process.env.XATA_REGION || 'eu-west-1';

const host = parseProviderString(process.env.XATA_API_PROVIDER);

export type EnvironmentOptions = {
  cache?: CacheImpl;
  fetch?: any;
};

export type TestEnvironmentResult = {
  api: XataApiClient;
  client: XataClient;
  baseClient: BaseClient;
  database: string;
  workspace: string;
  region: string;
  clientOptions: {
    databaseURL: string;
    fetch: Mock;
    apiKey: string;
    branch: string;
    cache?: CacheImpl;
  };
  hooks: {
    beforeAll: (ctx: Suite | File) => Promise<void>;
    afterAll: (ctx: Suite | File) => Promise<void>;
    beforeEach: (ctx: TestContext) => Promise<void>;
    afterEach: (ctx: TestContext) => Promise<void>;
  };
};

export async function setUpTestEnvironment(
  prefix: string,
  { cache, fetch: envFetch }: EnvironmentOptions = {}
): Promise<TestEnvironmentResult> {
  if (host === null) {
    throw new Error(
      `Invalid XATA_API_PROVIDER environment variable, expected either "production", "staging" or "apiUrl,workspacesUrl"`
    );
  }

<<<<<<< HEAD
  const fetch = vi.fn(envFetch ?? realFetch);
=======
  const fetchToUse = envFetch ?? realFetch;
  const fetchWithHar = process.env.XATA_DEBUG
    ? withHar(fetchToUse, {
        onHarEntry: (entry: string) => console.log('HAR', JSON.stringify(entry))
      })
    : fetchToUse;
  const fetch = vi.fn(fetchWithHar);
>>>>>>> f261ae3b

  const { trace, tracer } = await setupTracing();

  // Timestamp to avoid collisions
  const id = Date.now().toString(36);

  const api = new XataApiClient({ apiKey, fetch, host, clientName: 'sdk-tests' });
  const { databaseName: database } = await api.database.createDatabase({
    workspace,
    database: `sdk-integration-test-${prefix}-${id}`,
    data: { region },
    headers: { 'X-Xata-Files': 'true' }
  });

  const workspaceUrl = getHostUrl(host, 'workspaces').replace('{workspaceId}', workspace).replace('{region}', region);

  const clientOptions = {
    databaseURL: `${workspaceUrl}/db/${database}`,
    branch: 'main',
    apiKey,
    fetch,
    cache,
    trace,
    clientName: 'sdk-tests'
  };

  const { edits } = await api.migrations.compareBranchWithUserSchema({
    workspace,
    region,
    database,
    branch: 'main',
    schema
  });

  await api.migrations.applyBranchSchemaEdit({ workspace, region, database, branch: 'main', edits });

  let span: Span | undefined;

  const hooks = {
    beforeAll: async () => {
      span = tracer?.startSpan(prefix, { attributes: { [TraceAttributes.KIND]: 'test-suite' } });
    },
    afterAll: async () => {
      try {
        await api.database.deleteDatabase({ workspace, database });
      } catch (e) {
        // Ignore error, delete database during ES snapshot fails
        console.error('Delete database failed', e);
      }
      span?.end();
    },
    beforeEach: async (ctx: TestContext) => {
      ctx.span = tracer?.startSpan(ctx.meta.name, { attributes: { [TraceAttributes.KIND]: 'test-case' } });
    },
    afterEach: async (ctx: TestContext) => {
      ctx.span?.end();
    }
  };

  const client = new XataClient(clientOptions);
  const baseClient = new BaseClient(clientOptions);

  return { api, client, baseClient, clientOptions, database, workspace, region, hooks };
}

async function setupTracing() {
  const url = process.env.OTEL_EXPORTER_OTLP_ENDPOINT;
  if (!url) return {};

  const resource = await detectResources({ detectors: [envDetector] });
  resource.attributes[SemanticResourceAttributes.SERVICE_NAME] = 'sdk_tests';

  const tracerProvider = new NodeTracerProvider({ resource });
  registerInstrumentations({ tracerProvider });

  const exporter = new OTLPTraceExporter({ url });
  tracerProvider.addSpanProcessor(new SimpleSpanProcessor(exporter));

  tracerProvider.register();

  const tracer = tracerProvider?.getTracer('Xata SDK');
  if (!tracer) throw new Error('Unable to build tracer');

  const trace = buildTraceFunction(tracer);

  return { trace, tracer };
}

declare module 'vitest' {
  export interface TestContext {
    span?: Span;
  }
}<|MERGE_RESOLUTION|>--- conflicted
+++ resolved
@@ -15,6 +15,8 @@
 import { XataClient } from '../../packages/codegen/example/xata';
 import { buildTraceFunction } from '../../packages/plugin-client-opentelemetry';
 import { schema } from '../mock_data';
+// @ts-expect-error - no types available
+import { withHar } from 'node-fetch-har';
 
 // Get environment variables before reading them
 dotenv.config({ path: join(process.cwd(), '.env') });
@@ -66,9 +68,6 @@
     );
   }
 
-<<<<<<< HEAD
-  const fetch = vi.fn(envFetch ?? realFetch);
-=======
   const fetchToUse = envFetch ?? realFetch;
   const fetchWithHar = process.env.XATA_DEBUG
     ? withHar(fetchToUse, {
@@ -76,7 +75,6 @@
       })
     : fetchToUse;
   const fetch = vi.fn(fetchWithHar);
->>>>>>> f261ae3b
 
   const { trace, tracer } = await setupTracing();
 
