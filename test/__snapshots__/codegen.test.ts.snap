// Vitest Snapshot v1, https://vitest.dev/guide/snapshot.html

exports[`generate > should generate CJS code 1`] = `
""use strict";
Object.defineProperty(exports, "__esModule", { value: true });
exports.XataClient = void 0;
const client_1 = require("@xata.io/client");
/** @typedef { import('./types').SchemaTables } SchemaTables */
/** @type { SchemaTables } */
<<<<<<< HEAD
const tables = [
  {
    name: "users",
    primaryKey: ["xata_id"],
    columns: [{ name: "name", type: "string" }],
  },
];
=======
const schema = {
  tables: [{ name: "users", columns: [{ name: "name", type: "string" }] }],
};
>>>>>>> a2dd3630
/** @type { import('@xata.io/client').ClientConstructor<{}> } */
const DatabaseClient = (0, client_1.buildClient)();
/** @typedef { import('./types').DatabaseSchema } DatabaseSchema */
/** @extends DatabaseClient<DatabaseSchema> */
class XataClient extends DatabaseClient {
  constructor(options) {
    super(
      {
        apiKey: process.env.XATA_API_KEY,
        databaseURL: process.env.XATA_DATABASE_URL,
        // Use deploy preview branch if available, otherwise use branch from environment
        branch:
          (0, client_1.getDeployPreviewBranch)(process.env) ??
          process.env.XATA_BRANCH ??
          "main",
        ...options,
      },
      schema
    );
  }
}
exports.XataClient = XataClient;
"
`;

exports[`generate > should generate Deno code 1`] = `
"import {
  buildClient,
  getDeployPreviewBranch,
} from "npm:@xata.io/client@latest";
import type {
  BaseClientOptions,
  SchemaInference,
  XataRecord,
} from "npm:@xata.io/client@latest";

<<<<<<< HEAD
const tables = [
  {
    name: "users",
    primaryKey: ["xata_id"],
    columns: [{ name: "name", type: "string" }],
  },
] as const;
=======
const schema = {
  tables: [{ name: "users", columns: [{ name: "name", type: "string" }] }],
} as const;
>>>>>>> a2dd3630

export type SchemaTables = typeof schema.tables;
export type InferredTypes = SchemaInference<SchemaTables>;

export type Users = InferredTypes["users"];
export type UsersRecord = Users & XataRecord;

export type DatabaseSchema = {
  users: UsersRecord;
};

const DatabaseClient = buildClient();

export class XataClient extends DatabaseClient<typeof schema> {
  constructor(options?: BaseClientOptions) {
    super(
      {
        apiKey: Deno.env.get("XATA_API_KEY"),
        databaseURL: Deno.env.get("XATA_DATABASE_URL"),
        // Use deploy preview branch if available, otherwise use branch from environment
        branch:
          getDeployPreviewBranch(Deno.env.get) ??
          Deno.env.get("XATA_BRANCH") ??
          "main",
        ...options,
      },
      schema
    );
  }
}
"
`;

exports[`generate > should ignore CJS for TS code 1`] = `
"import { buildClient, getDeployPreviewBranch } from "@xata.io/client";
import type {
  BaseClientOptions,
  SchemaInference,
  XataRecord,
} from "@xata.io/client";

<<<<<<< HEAD
const tables = [
  {
    name: "users",
    primaryKey: ["xata_id"],
    columns: [{ name: "name", type: "string" }],
  },
] as const;
=======
const schema = {
  tables: [{ name: "users", columns: [{ name: "name", type: "string" }] }],
} as const;
>>>>>>> a2dd3630

export type SchemaTables = typeof schema.tables;
export type InferredTypes = SchemaInference<SchemaTables>;

export type Users = InferredTypes["users"];
export type UsersRecord = Users & XataRecord;

export type DatabaseSchema = {
  users: UsersRecord;
};

const DatabaseClient = buildClient();

export class XataClient extends DatabaseClient<typeof schema> {
  constructor(options?: BaseClientOptions) {
    super(
      {
        apiKey: process.env.XATA_API_KEY,
        databaseURL: process.env.XATA_DATABASE_URL,
        // Use deploy preview branch if available, otherwise use branch from environment
        branch:
          getDeployPreviewBranch(process.env) ??
          process.env.XATA_BRANCH ??
          "main",
        ...options,
      },
      schema
    );
  }
}
"
`;

exports[`generate > should inject branch if passed 1`] = `
"import { buildClient, getDeployPreviewBranch } from "@xata.io/client";
import type {
  BaseClientOptions,
  SchemaInference,
  XataRecord,
} from "@xata.io/client";

<<<<<<< HEAD
const tables = [
  {
    name: "users",
    primaryKey: ["xata_id"],
    columns: [{ name: "name", type: "string" }],
  },
] as const;
=======
const schema = {
  tables: [{ name: "users", columns: [{ name: "name", type: "string" }] }],
} as const;
>>>>>>> a2dd3630

export type SchemaTables = typeof schema.tables;
export type InferredTypes = SchemaInference<SchemaTables>;

export type Users = InferredTypes["users"];
export type UsersRecord = Users & XataRecord;

export type DatabaseSchema = {
  users: UsersRecord;
};

const DatabaseClient = buildClient();

export class XataClient extends DatabaseClient<typeof schema> {
  constructor(options?: BaseClientOptions) {
    super(
      {
        apiKey: process.env.XATA_API_KEY,
        databaseURL: process.env.XATA_DATABASE_URL,
        // Use deploy preview branch if available, otherwise use branch from environment
        branch:
          getDeployPreviewBranch(process.env) ??
          process.env.XATA_BRANCH ??
          "main",
        ...options,
      },
      schema
    );
  }
}
"
`;

exports[`generate > should respect case naming 1`] = `
"import { buildClient, getDeployPreviewBranch } from "@xata.io/client";
import type {
  BaseClientOptions,
  SchemaInference,
  XataRecord,
} from "@xata.io/client";

<<<<<<< HEAD
const tables = [
  {
    name: "teams_Like",
    primaryKey: ["xata_id"],
    columns: [
      { name: "name-test", type: "string" },
      { name: "labels_Test", type: "multiple" },
      { name: "ownerFoo", type: "link", link: { table: "users-foo" } },
    ],
  },
  {
    name: "users-foo",
    primaryKey: ["xata_id"],
    columns: [
      { name: "email-random", type: "email" },
      { name: "full_name", type: "string" },
      { name: "teamLike", type: "link", link: { table: "teams_Like" } },
    ],
  },
] as const;

export type SchemaTables = typeof tables;
=======
const schema = {
  tables: [
    {
      name: "teams_Like",
      columns: [
        { name: "name-test", type: "string" },
        { name: "labels_Test", type: "multiple" },
        { name: "ownerFoo", type: "link", link: { table: "users-foo" } },
      ],
    },
    {
      name: "users-foo",
      columns: [
        { name: "email-random", type: "email" },
        { name: "full_name", type: "string" },
        { name: "teamLike", type: "link", link: { table: "teams_Like" } },
      ],
    },
  ],
} as const;

export type SchemaTables = typeof schema.tables;
>>>>>>> a2dd3630
export type InferredTypes = SchemaInference<SchemaTables>;

export type TeamsLike = InferredTypes["teams_Like"];
export type TeamsLikeRecord = TeamsLike & XataRecord;

export type UsersFoo = InferredTypes["users-foo"];
export type UsersFooRecord = UsersFoo & XataRecord;

export type DatabaseSchema = {
  teams_Like: TeamsLikeRecord;
  "users-foo": UsersFooRecord;
};

const DatabaseClient = buildClient();

export class XataClient extends DatabaseClient<typeof schema> {
  constructor(options?: BaseClientOptions) {
    super(
      {
        apiKey: process.env.XATA_API_KEY,
        databaseURL: process.env.XATA_DATABASE_URL,
        // Use deploy preview branch if available, otherwise use branch from environment
        branch:
          getDeployPreviewBranch(process.env) ??
          process.env.XATA_BRANCH ??
          "main",
        ...options,
      },
      schema
    );
  }
}
"
`;

exports[`generate > should respect numbers in names 1`] = `
"import { buildClient, getDeployPreviewBranch } from "@xata.io/client";
import type {
  BaseClientOptions,
  SchemaInference,
  XataRecord,
} from "@xata.io/client";

<<<<<<< HEAD
const tables = [
  {
    name: "1teams-case",
    primaryKey: ["xata_id"],
    columns: [
      { name: "2nameCase", type: "string" },
      { name: "3Labels", type: "multiple" },
    ],
  },
] as const;

export type SchemaTables = typeof tables;
=======
const schema = {
  tables: [
    {
      name: "1teams-case",
      columns: [
        { name: "2nameCase", type: "string" },
        { name: "3Labels", type: "multiple" },
      ],
    },
  ],
} as const;

export type SchemaTables = typeof schema.tables;
>>>>>>> a2dd3630
export type InferredTypes = SchemaInference<SchemaTables>;

export type $1teamsCase = InferredTypes["1teams-case"];
export type $1teamsCaseRecord = $1teamsCase & XataRecord;

export type DatabaseSchema = {
  "1teams-case": $1teamsCaseRecord;
};

const DatabaseClient = buildClient();

export class XataClient extends DatabaseClient<typeof schema> {
  constructor(options?: BaseClientOptions) {
    super(
      {
        apiKey: process.env.XATA_API_KEY,
        databaseURL: process.env.XATA_DATABASE_URL,
        // Use deploy preview branch if available, otherwise use branch from environment
        branch:
          getDeployPreviewBranch(process.env) ??
          process.env.XATA_BRANCH ??
          "main",
        ...options,
      },
      schema
    );
  }
}
"
`;

exports[`generate > should respect numbers in names 2`] = `
"import { buildClient, getDeployPreviewBranch } from "@xata.io/client";
<<<<<<< HEAD
const tables = [
  {
    name: "1teams-case",
    primaryKey: ["xata_id"],
    columns: [
      { name: "2nameCase", type: "string" },
      { name: "3Labels", type: "multiple" },
    ],
  },
];
=======
const schema = {
  tables: [
    {
      name: "1teams-case",
      columns: [
        { name: "2nameCase", type: "string" },
        { name: "3Labels", type: "multiple" },
      ],
    },
  ],
};
>>>>>>> a2dd3630
const DatabaseClient = buildClient();
export class XataClient extends DatabaseClient {
  constructor(options) {
    super(
      {
        apiKey: process.env.XATA_API_KEY,
        databaseURL: process.env.XATA_DATABASE_URL,
        // Use deploy preview branch if available, otherwise use branch from environment
        branch:
          getDeployPreviewBranch(process.env) ??
          process.env.XATA_BRANCH ??
          "main",
        ...options,
      },
      schema
    );
  }
}
"
`;

exports[`generate > should respect numbers in names 3`] = `
"import type {
  BaseClientOptions,
  SchemaInference,
  XataRecord,
} from "@xata.io/client";
<<<<<<< HEAD
declare const tables: readonly [
  {
    readonly name: "1teams-case";
    readonly primaryKey: readonly ["xata_id"];
    readonly columns: readonly [
      {
        readonly name: "2nameCase";
        readonly type: "string";
      },
      {
        readonly name: "3Labels";
        readonly type: "multiple";
      }
    ];
  }
];
export type SchemaTables = typeof tables;
=======
declare const schema: {
  readonly tables: readonly [
    {
      readonly name: "1teams-case";
      readonly columns: readonly [
        {
          readonly name: "2nameCase";
          readonly type: "string";
        },
        {
          readonly name: "3Labels";
          readonly type: "multiple";
        }
      ];
    }
  ];
};
export type SchemaTables = typeof schema.tables;
>>>>>>> a2dd3630
export type InferredTypes = SchemaInference<SchemaTables>;
export type $1teamsCase = InferredTypes["1teams-case"];
export type $1teamsCaseRecord = $1teamsCase & XataRecord;
export type DatabaseSchema = {
  "1teams-case": $1teamsCaseRecord;
};
declare const DatabaseClient: any;
export declare class XataClient extends DatabaseClient<typeof schema> {
  constructor(options?: BaseClientOptions);
}
export {};
"
`;<|MERGE_RESOLUTION|>--- conflicted
+++ resolved
@@ -7,19 +7,9 @@
 const client_1 = require("@xata.io/client");
 /** @typedef { import('./types').SchemaTables } SchemaTables */
 /** @type { SchemaTables } */
-<<<<<<< HEAD
-const tables = [
-  {
-    name: "users",
-    primaryKey: ["xata_id"],
-    columns: [{ name: "name", type: "string" }],
-  },
-];
-=======
 const schema = {
   tables: [{ name: "users", columns: [{ name: "name", type: "string" }] }],
 };
->>>>>>> a2dd3630
 /** @type { import('@xata.io/client').ClientConstructor<{}> } */
 const DatabaseClient = (0, client_1.buildClient)();
 /** @typedef { import('./types').DatabaseSchema } DatabaseSchema */
@@ -56,19 +46,9 @@
   XataRecord,
 } from "npm:@xata.io/client@latest";
 
-<<<<<<< HEAD
-const tables = [
-  {
-    name: "users",
-    primaryKey: ["xata_id"],
-    columns: [{ name: "name", type: "string" }],
-  },
-] as const;
-=======
 const schema = {
   tables: [{ name: "users", columns: [{ name: "name", type: "string" }] }],
 } as const;
->>>>>>> a2dd3630
 
 export type SchemaTables = typeof schema.tables;
 export type InferredTypes = SchemaInference<SchemaTables>;
@@ -110,19 +90,9 @@
   XataRecord,
 } from "@xata.io/client";
 
-<<<<<<< HEAD
-const tables = [
-  {
-    name: "users",
-    primaryKey: ["xata_id"],
-    columns: [{ name: "name", type: "string" }],
-  },
-] as const;
-=======
 const schema = {
   tables: [{ name: "users", columns: [{ name: "name", type: "string" }] }],
 } as const;
->>>>>>> a2dd3630
 
 export type SchemaTables = typeof schema.tables;
 export type InferredTypes = SchemaInference<SchemaTables>;
@@ -164,19 +134,9 @@
   XataRecord,
 } from "@xata.io/client";
 
-<<<<<<< HEAD
-const tables = [
-  {
-    name: "users",
-    primaryKey: ["xata_id"],
-    columns: [{ name: "name", type: "string" }],
-  },
-] as const;
-=======
 const schema = {
   tables: [{ name: "users", columns: [{ name: "name", type: "string" }] }],
 } as const;
->>>>>>> a2dd3630
 
 export type SchemaTables = typeof schema.tables;
 export type InferredTypes = SchemaInference<SchemaTables>;
@@ -218,30 +178,6 @@
   XataRecord,
 } from "@xata.io/client";
 
-<<<<<<< HEAD
-const tables = [
-  {
-    name: "teams_Like",
-    primaryKey: ["xata_id"],
-    columns: [
-      { name: "name-test", type: "string" },
-      { name: "labels_Test", type: "multiple" },
-      { name: "ownerFoo", type: "link", link: { table: "users-foo" } },
-    ],
-  },
-  {
-    name: "users-foo",
-    primaryKey: ["xata_id"],
-    columns: [
-      { name: "email-random", type: "email" },
-      { name: "full_name", type: "string" },
-      { name: "teamLike", type: "link", link: { table: "teams_Like" } },
-    ],
-  },
-] as const;
-
-export type SchemaTables = typeof tables;
-=======
 const schema = {
   tables: [
     {
@@ -264,7 +200,6 @@
 } as const;
 
 export type SchemaTables = typeof schema.tables;
->>>>>>> a2dd3630
 export type InferredTypes = SchemaInference<SchemaTables>;
 
 export type TeamsLike = InferredTypes["teams_Like"];
@@ -308,20 +243,6 @@
   XataRecord,
 } from "@xata.io/client";
 
-<<<<<<< HEAD
-const tables = [
-  {
-    name: "1teams-case",
-    primaryKey: ["xata_id"],
-    columns: [
-      { name: "2nameCase", type: "string" },
-      { name: "3Labels", type: "multiple" },
-    ],
-  },
-] as const;
-
-export type SchemaTables = typeof tables;
-=======
 const schema = {
   tables: [
     {
@@ -335,7 +256,6 @@
 } as const;
 
 export type SchemaTables = typeof schema.tables;
->>>>>>> a2dd3630
 export type InferredTypes = SchemaInference<SchemaTables>;
 
 export type $1teamsCase = InferredTypes["1teams-case"];
@@ -369,18 +289,6 @@
 
 exports[`generate > should respect numbers in names 2`] = `
 "import { buildClient, getDeployPreviewBranch } from "@xata.io/client";
-<<<<<<< HEAD
-const tables = [
-  {
-    name: "1teams-case",
-    primaryKey: ["xata_id"],
-    columns: [
-      { name: "2nameCase", type: "string" },
-      { name: "3Labels", type: "multiple" },
-    ],
-  },
-];
-=======
 const schema = {
   tables: [
     {
@@ -392,7 +300,6 @@
     },
   ],
 };
->>>>>>> a2dd3630
 const DatabaseClient = buildClient();
 export class XataClient extends DatabaseClient {
   constructor(options) {
@@ -420,25 +327,6 @@
   SchemaInference,
   XataRecord,
 } from "@xata.io/client";
-<<<<<<< HEAD
-declare const tables: readonly [
-  {
-    readonly name: "1teams-case";
-    readonly primaryKey: readonly ["xata_id"];
-    readonly columns: readonly [
-      {
-        readonly name: "2nameCase";
-        readonly type: "string";
-      },
-      {
-        readonly name: "3Labels";
-        readonly type: "multiple";
-      }
-    ];
-  }
-];
-export type SchemaTables = typeof tables;
-=======
 declare const schema: {
   readonly tables: readonly [
     {
@@ -457,7 +345,6 @@
   ];
 };
 export type SchemaTables = typeof schema.tables;
->>>>>>> a2dd3630
 export type InferredTypes = SchemaInference<SchemaTables>;
 export type $1teamsCase = InferredTypes["1teams-case"];
 export type $1teamsCaseRecord = $1teamsCase & XataRecord;
