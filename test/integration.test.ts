<<<<<<< HEAD
import { contains, lt, Repository } from '../client/src';
import { User, XataClient } from '../codegen/example/xata';
import { mockUsers } from './mock_data';
=======
import { contains, lt } from '../client/src';
import { XataClient } from '../codegen/example/xata';
import dotenv from 'dotenv';
import { join } from 'path';
import fetch from 'cross-fetch';

// Get environment variables before reading them
dotenv.config({ path: join(process.cwd(), '.envrc') });
>>>>>>> bbcb88d6

const client = new XataClient({
  databaseURL: process.env.XATA_DATABASE_URL || '',
  branch: process.env.XATA_DATABASE_BRANCH || '',
  apiKey: process.env.XATA_API_KEY || '',
  fetch
});

// Integration tests take longer than unit tests, increasing the timeout
jest.setTimeout(50000);

beforeAll(async () => {
  const teams = await client.db.teams.select().getMany();
  for (const team of teams) {
    await team.delete();
  }

  const users = await client.db.users.select().getMany();
  for (const user of users) {
    await user.delete();
  }

  await client.db.users.createMany(mockUsers);

  const ownerAnimals = await client.db.users.select().filter('full_name', 'Owner of team animals').getOne();
  const ownerFruits = await client.db.users.select().filter('full_name', 'Owner of team fruits').getOne();
  if (!ownerAnimals || !ownerFruits) {
    throw new Error('Could not find owner of team animals or owner of team fruits');
  }

  await client.db.teams.create({
    name: 'Team fruits',
    labels: ['apple', 'banana', 'orange'],
    owner: ownerFruits
  });

  await client.db.teams.create({
    name: 'Team animals',
    labels: ['monkey', 'lion', 'eagle', 'dolphin'],
    owner: ownerAnimals
  });

  await client.db.teams.create({
    name: 'Mixed team fruits & animals',
    labels: ['monkey', 'banana', 'apple', 'dolphin']
  });
});

describe('integration tests', () => {
  test('equal filter', async () => {
    const teams = await client.db.teams.select().filter('name', 'Team fruits').getMany();

    expect(teams).toHaveLength(1);
    expect(teams[0].name).toBe('Team fruits');
  });

  test('operator filter', async () => {
    const teams = await client.db.teams.select().filter('name', contains('fruits')).getMany();

    expect(teams).toHaveLength(2);
    expect(teams[0].name).toBe('Team fruits');
    expect(teams[1].name).toBe('Mixed team fruits & animals');
  });

  test.skip('operator filter on multiple column', async () => {
    const teams = await client.db.teams.select().filter('labels', ['banana']).getMany();

    expect(teams).toHaveLength(2);
    expect(teams[0].name).toBe('Mixed team fruits & animals');
    expect(teams[1].name).toBe('Team fruits');
  });

  test('multiple filter', async () => {
    const teams = await client.db.teams
      .select()
      .filter('name', contains('fruits'))
      .filter('name', contains('Mixed'))
      .getMany();

    expect(teams).toHaveLength(1);
    expect(teams[0].name).toBe('Mixed team fruits & animals');
  });

  test('sort ascending', async () => {
    const teams = await client.db.teams.select().sort('name', 'asc').getMany();

    expect(teams).toHaveLength(3);
    expect(teams[0].name).toBe('Mixed team fruits & animals');
    expect(teams[1].name).toBe('Team animals');
    expect(teams[2].name).toBe('Team fruits');
  });

  test('sort descending', async () => {
    const teams = await client.db.teams.select().sort('name', 'desc').getMany();

    expect(teams).toHaveLength(3);
    expect(teams[0].name).toBe('Team fruits');
    expect(teams[1].name).toBe('Team animals');
    expect(teams[2].name).toBe('Mixed team fruits & animals');
  });

  test('single filter and sort ascending', async () => {
    const teams = await client.db.teams.select().filter('name', contains('fruits')).sort('name', 'asc').getMany();

    expect(teams).toHaveLength(2);
    expect(teams[0].name).toBe('Mixed team fruits & animals');
    expect(teams[1].name).toBe('Team fruits');
  });

  test('single filter and sort descending', async () => {
    const teams = await client.db.teams.select().filter('name', contains('fruits')).sort('name', 'desc').getMany();

    expect(teams).toHaveLength(2);
    expect(teams[0].name).toBe('Team fruits');
    expect(teams[1].name).toBe('Mixed team fruits & animals');
  });

  // TODO: This was not failing until now
  test.skip('negative filter', async () => {
    const q = client.db.teams.select();
    const teams = await q.not(q.filter('name', 'Team fruits')).sort('name', 'asc').getMany();

    expect(teams).toHaveLength(2);
    expect(teams[0].name).toBe('Mixed team fruits & animals');
    expect(teams[1].name).toBe('Team animals');
  });

  test('filter on object', async () => {
    const users = await client.db.users
      .select()
      .filter({
        address: {
          zipcode: 100
        }
      })
      .getMany();

    expect(users).toHaveLength(1);
    expect(users[0].full_name).toBe('Owner of team fruits');
  });

  test('filter on object with operator', async () => {
    const users = await client.db.users
      .select()
      .filter({
        address: {
          zipcode: lt(150)
        }
      })
      .getMany();

    expect(users).toHaveLength(1);
    expect(users[0].full_name).toBe('Owner of team fruits');
  });

  test('filter on link', async () => {
    const teams = await client.db.teams
      .select()
      .filter({
        owner: {
          full_name: 'Owner of team fruits'
        }
      })
      .getMany();

    expect(teams).toHaveLength(1);
    expect(teams[0].name).toBe('Team fruits');
  });

  test('returns single record', async () => {
    const user = await client.db.users.getOne();
    expect(user).toBeDefined();
  });

  test('returns many records with offset/size', async () => {
    const page1 = await client.db.users.getMany({ page: { size: 10 } });
    const page2 = await client.db.users.getMany({ page: { size: 10, offset: 10 } });

    expect(page1).not.toEqual(page2);
    expect(page1).toHaveLength(10);
    expect(page2).toHaveLength(10);
  });

  test('returns many records with cursor', async () => {
    const size = Math.floor(mockUsers.length / 1.5);
    const lastPageSize = mockUsers.length - Math.floor(mockUsers.length / 1.5);

    const page1 = await client.db.users.getPaginated({ page: { size } });
    const page2 = await page1.nextPage();
    const page3 = await page2.nextPage();
    const firstPage = await page3.firstPage();
    const lastPage = await page2.lastPage();

    expect(page1.records).toHaveLength(size);
    expect(page2.records).toHaveLength(lastPageSize);
    expect(page3.records).toHaveLength(0);

    expect(page1.meta.page.more).toBe(true);
    expect(page2.meta.page.more).toBe(false);
    expect(page3.meta.page.more).toBe(false);

    expect(firstPage.records).toEqual(page1.records);

    // In cursor based pagination, the last page is the last N records
    expect(lastPage.records).toHaveLength(size);
  });

  test('returns many records with cursor passing a offset/size', async () => {
    const page1 = await client.db.users.getPaginated({ page: { size: 5 } });
    const page2 = await page1.nextPage(10);
    const page3 = await page2.nextPage(10);
    const page2And3 = await page1.nextPage(20);

    expect(page1.records).toHaveLength(5);
    expect(page2.records).toHaveLength(10);
    expect(page3.records).toHaveLength(10);
    expect(page2And3.records).toHaveLength(20);

    expect(page2And3.records).toEqual([...page2.records, ...page3.records]);
  });

  test('repository implements pagination', async () => {
    const loadUsers = async (repository: Repository<User>) => {
      return repository.getPaginated({ page: { size: 10 } });
    };

    const users = await loadUsers(client.db.users);
    expect(users.records).toHaveLength(10);
  });

  test('query implements iterator', async () => {
    const owners = [];

    for await (const user of client.db.users.filter('full_name', contains('Owner'))) {
      owners.push(user);
    }

    expect(owners).toHaveLength(2);
    expect(owners.map((user) => user.full_name).sort()).toEqual(['Owner of team animals', 'Owner of team fruits']);
  });

  test('query implements iterator with chunks', async () => {
    const owners = [];

    for await (const chunk of client.db.users.filter('full_name', contains('Owner')).getIterator(10)) {
      owners.push(...chunk);
    }

    expect(owners).toHaveLength(2);
    expect(owners.map((user) => user.full_name).sort()).toEqual(['Owner of team animals', 'Owner of team fruits']);
  });
});<|MERGE_RESOLUTION|>--- conflicted
+++ resolved
@@ -1,17 +1,12 @@
-<<<<<<< HEAD
+import fetch from 'cross-fetch';
+import dotenv from 'dotenv';
+import { join } from 'path';
 import { contains, lt, Repository } from '../client/src';
 import { User, XataClient } from '../codegen/example/xata';
 import { mockUsers } from './mock_data';
-=======
-import { contains, lt } from '../client/src';
-import { XataClient } from '../codegen/example/xata';
-import dotenv from 'dotenv';
-import { join } from 'path';
-import fetch from 'cross-fetch';
 
 // Get environment variables before reading them
 dotenv.config({ path: join(process.cwd(), '.envrc') });
->>>>>>> bbcb88d6
 
 const client = new XataClient({
   databaseURL: process.env.XATA_DATABASE_URL || '',
