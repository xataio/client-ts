--- conflicted
+++ resolved
@@ -230,7 +230,6 @@
     expect(users.records).toHaveLength(10);
   });
 
-<<<<<<< HEAD
   test('create single team', async () => {
     const team = await client.db.teams.create({ name: 'Team ships' });
 
@@ -246,7 +245,8 @@
     expect(teams[0].name).toBe('Team cars');
     expect(teams[1].id).toBeDefined();
     expect(teams[1].name).toBe('Team planes');
-=======
+  });
+  
   test('query implements iterator', async () => {
     const owners = [];
 
@@ -267,6 +267,5 @@
 
     expect(owners).toHaveLength(2);
     expect(owners.map((user) => user.full_name).sort()).toEqual(['Owner of team animals', 'Owner of team fruits']);
->>>>>>> 70fa6f5d
   });
 });