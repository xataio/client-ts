--- conflicted
+++ resolved
@@ -287,11 +287,7 @@
   });
 
   test('repository implements paginable', async () => {
-<<<<<<< HEAD
-    async function foo(page: Paginable<UserRecord>): Promise<User[]> {
-=======
     async function foo(page: Paginable<UserRecord>): Promise<UserRecord[]> {
->>>>>>> ccaf25d5
       const nextPage = page.hasNextPage() ? await foo(await page.nextPage()) : [];
       return [...page.records, ...nextPage];
     }
