import fetch from 'cross-fetch';
import dotenv from 'dotenv';
import { join } from 'path';
import { BaseClient, contains, lt, Repository, XataApiClient } from '../client/src';
import {
  Paginable,
  PAGINATION_DEFAULT_SIZE,
  PAGINATION_MAX_OFFSET,
  PAGINATION_MAX_SIZE
} from '../client/src/schema/pagination';
import { User, UserRecord, XataClient } from '../codegen/example/xata';
import { mockUsers, teamColumns, userColumns } from './mock_data';

// Get environment variables before reading them
dotenv.config({ path: join(process.cwd(), '.envrc') });

let client: XataClient;
let schemaLessclient: BaseClient;
let databaseName: string;

const workspace = process.env.XATA_WORKSPACE ?? '';
if (workspace === '') throw new Error('XATA_WORKSPACE environment variable is not set');

const api = new XataApiClient({
  apiKey: process.env.XATA_API_KEY || '',
  fetch
});

// Integration tests take longer than unit tests, increasing the timeout
jest.setTimeout(500000);

beforeAll(async () => {
  const id = Math.round(Math.random() * 100000);

  const database = await api.databases.createDatabase(workspace, `sdk-integration-test-${id}`);
  databaseName = database.databaseName;

  client = new XataClient({
    databaseURL: `https://${workspace}.xata.sh/db/${database.databaseName}`,
    branch: 'main',
    apiKey: process.env.XATA_API_KEY || '',
    fetch
  });

  schemaLessclient = new BaseClient({
    databaseURL: `https://${workspace}.xata.sh/db/${database.databaseName}`,
    branch: 'main',
    apiKey: process.env.XATA_API_KEY || '',
    fetch
  });

  await api.tables.createTable(workspace, databaseName, 'main', 'teams');
  await api.tables.createTable(workspace, databaseName, 'main', 'users');
  await api.tables.setTableSchema(workspace, databaseName, 'main', 'teams', { columns: teamColumns });
  await api.tables.setTableSchema(workspace, databaseName, 'main', 'users', { columns: userColumns });

  const teams = await client.db.teams.getMany();
  for (const team of teams) {
    await team.delete();
  }

  const users = await client.db.users.getMany();
  for (const user of users) {
    await user.delete();
  }

  await client.db.users.createMany(mockUsers);

  const ownerAnimals = await client.db.users.filter('full_name', 'Owner of team animals').getOne();
  const ownerFruits = await client.db.users.filter('full_name', 'Owner of team fruits').getOne();
  if (!ownerAnimals || !ownerFruits) {
    throw new Error('Could not find owner of team animals or owner of team fruits');
  }

  await client.db.teams.create({
    name: 'Team fruits',
    labels: ['apple', 'banana', 'orange'],
    owner: ownerFruits
  });

  await client.db.teams.create({
    name: 'Team animals',
    labels: ['monkey', 'lion', 'eagle', 'dolphin'],
    owner: ownerAnimals
  });

  await client.db.teams.create({
    name: 'Mixed team fruits & animals',
    labels: ['monkey', 'banana', 'apple', 'dolphin']
  });
});

afterAll(async () => {
  await api.databases.deleteDatabase(workspace, databaseName);
});

describe('integration tests', () => {
  test('equal filter', async () => {
    const teams = await client.db.teams.filter('name', 'Team fruits').getMany();

    expect(teams).toHaveLength(1);
    expect(teams[0].name).toBe('Team fruits');
  });

  test('operator filter', async () => {
    const teams = await client.db.teams.filter('name', contains('fruits')).getMany();

    expect(teams).toHaveLength(2);
    expect(teams[0].name).toBe('Team fruits');
    expect(teams[1].name).toBe('Mixed team fruits & animals');
  });

  test.skip('operator filter on multiple column', async () => {
    const teams = await client.db.teams.filter('labels', ['banana']).getMany();

    expect(teams).toHaveLength(2);
    expect(teams[0].name).toBe('Mixed team fruits & animals');
    expect(teams[1].name).toBe('Team fruits');
  });

  test('multiple filter', async () => {
    const teams = await client.db.teams.filter('name', contains('fruits')).filter('name', contains('Mixed')).getMany();

    expect(teams).toHaveLength(1);
    expect(teams[0].name).toBe('Mixed team fruits & animals');
  });

  test('sort ascending', async () => {
    const teams = await client.db.teams.sort('name', 'asc').getMany();

    expect(teams).toHaveLength(3);
    expect(teams[0].name).toBe('Mixed team fruits & animals');
    expect(teams[1].name).toBe('Team animals');
    expect(teams[2].name).toBe('Team fruits');
  });

  test('sort descending', async () => {
    const teams = await client.db.teams.sort('name', 'desc').getMany();

    expect(teams).toHaveLength(3);
    expect(teams[0].name).toBe('Team fruits');
    expect(teams[1].name).toBe('Team animals');
    expect(teams[2].name).toBe('Mixed team fruits & animals');
  });

  test('single filter and sort ascending', async () => {
    const teams = await client.db.teams.filter('name', contains('fruits')).sort('name', 'asc').getMany();

    expect(teams).toHaveLength(2);
    expect(teams[0].name).toBe('Mixed team fruits & animals');
    expect(teams[1].name).toBe('Team fruits');
  });

  test('single filter and sort descending', async () => {
    const teams = await client.db.teams.filter('name', contains('fruits')).sort('name', 'desc').getMany();

    expect(teams).toHaveLength(2);
    expect(teams[0].name).toBe('Team fruits');
    expect(teams[1].name).toBe('Mixed team fruits & animals');
  });

  test('sort ascending in getMany', async () => {
    const teams = await client.db.teams.getMany({ sort: 'name' });

    expect(teams).toHaveLength(3);
    expect(teams[0].name).toBe('Mixed team fruits & animals');
    expect(teams[1].name).toBe('Team animals');
    expect(teams[2].name).toBe('Team fruits');
  });

  test('sort descending in getMany', async () => {
    const teams = await client.db.teams.getMany({ sort: { column: 'name', direction: 'desc' } });

    expect(teams).toHaveLength(3);
    expect(teams[0].name).toBe('Team fruits');
    expect(teams[1].name).toBe('Team animals');
    expect(teams[2].name).toBe('Mixed team fruits & animals');
  });

  test('negative filter', async () => {
    const repository = client.db.teams;
    const teams = await repository.not(repository.filter('name', 'Team fruits')).sort('name', 'asc').getMany();

    expect(teams).toHaveLength(2);
    expect(teams[0].name).toBe('Mixed team fruits & animals');
    expect(teams[1].name).toBe('Team animals');
  });

  test('filter on object', async () => {
    const users = await client.db.users
      .filter({
        address: {
          zipcode: 100
        }
      })
      .getMany();

    expect(users).toHaveLength(1);
    expect(users[0].full_name).toBe('Owner of team fruits');
  });

  test('filter on object with operator', async () => {
    const users = await client.db.users
      .filter({
        address: {
          zipcode: lt(150)
        }
      })
      .getMany();

    expect(users).toHaveLength(1);
    expect(users[0].full_name).toBe('Owner of team fruits');
  });

  test('filter on link', async () => {
    const teams = await client.db.teams
      .filter({
        owner: {
          full_name: 'Owner of team fruits'
        }
      })
      .getMany();

    expect(teams).toHaveLength(1);
    expect(teams[0].name).toBe('Team fruits');
  });

  test('returns single record', async () => {
    const user = await client.db.users.getOne();
    expect(user).toBeDefined();
  });

  test('returns many records with offset/size', async () => {
    const page1 = await client.db.users.getMany({ page: { size: 10 } });
    const page2 = await client.db.users.getMany({ page: { size: 10, offset: 10 } });

    expect(page1).not.toEqual(page2);
    expect(page1).toHaveLength(10);
    expect(page2).toHaveLength(10);
  });

  test('returns many records with cursor', async () => {
    const size = Math.floor(mockUsers.length / 1.5);
    const lastPageSize = mockUsers.length - Math.floor(mockUsers.length / 1.5);

    const page1 = await client.db.users.getPaginated({ page: { size } });
    const page2 = await page1.nextPage();
    const page3 = await page2.nextPage();
    const firstPage = await page3.firstPage();
    const lastPage = await page2.lastPage();

    expect(page1.records).toHaveLength(size);
    expect(page2.records).toHaveLength(lastPageSize);
    expect(page3.records).toHaveLength(0);

    expect(page1.meta.page.more).toBe(true);
    expect(page2.meta.page.more).toBe(false);
    expect(page3.meta.page.more).toBe(false);

    expect(firstPage.records).toEqual(page1.records);

    // In cursor based pagination, the last page is the last N records
    expect(lastPage.records).toHaveLength(size);
  });

  test('returns many records with cursor passing a offset/size', async () => {
    const page1 = await client.db.users.getPaginated({ page: { size: 5 } });
    const page2 = await page1.nextPage(10);
    const page3 = await page2.nextPage(10);
    const page2And3 = await page1.nextPage(20);

    expect(page1.records).toHaveLength(5);
    expect(page2.records).toHaveLength(10);
    expect(page3.records).toHaveLength(10);
    expect(page2And3.records).toHaveLength(20);

    expect(page2And3.records).toEqual([...page2.records, ...page3.records]);
  });

  test('repository implements pagination', async () => {
    const loadUsers = async (repository: Repository<User>) => {
      return repository.getPaginated({ page: { size: 10 } });
    };

    const users = await loadUsers(client.db.users);
    expect(users.records).toHaveLength(10);
  });

  test('repository implements paginable', async () => {
    async function foo(page: Paginable<UserRecord>): Promise<UserRecord[]> {
      const nextPage = page.hasNextPage() ? await foo(await page.nextPage()) : [];
      return [...page.records, ...nextPage];
    }

    const users = await foo(client.db.users);
    expect(users).toHaveLength(mockUsers.length);
  });

  test('get all users', async () => {
    const users = await client.db.users.getAll();
    expect(users).toHaveLength(mockUsers.length);
    expect(users[0].id).toBeDefined();
  });

  test('query implements iterator', async () => {
    const owners = [];

    for await (const user of client.db.users.filter('full_name', contains('Owner'))) {
      owners.push(user);
    }

    expect(owners).toHaveLength(2);
    expect(owners.map((user) => user.full_name).sort()).toEqual(['Owner of team animals', 'Owner of team fruits']);
  });

  test('query implements iterator with chunks', async () => {
    const owners = [];

    for await (const chunk of client.db.users.filter('full_name', contains('Owner')).getIterator(10)) {
      owners.push(...chunk);
    }

    expect(owners).toHaveLength(2);
    expect(owners.map((user) => user.full_name).sort()).toEqual(['Owner of team animals', 'Owner of team fruits']);
  });

  test('includes selected columns in query', async () => {
    const user = await client.db.users.select(['full_name']).getOne();

    expect(user).toBeDefined();
    expect(user?.id).toBeDefined();
    expect(user?.full_name).toBeDefined();
    //@ts-expect-error
    expect(user?.email).toBeUndefined();
  });

  test('includes selected columns in getOne', async () => {
    const user = await client.db.users.getOne({
      columns: ['full_name', 'email']
    });

    expect(user).toBeDefined();
    expect(user?.id).toBeDefined();
    expect(user?.full_name).toBeDefined();
    expect(user?.email).toBeDefined();
    //@ts-expect-error
    expect(user?.address).toBeUndefined();
  });

  test('Partial update of a user', async () => {
    const user = await client.db.users.create({
      full_name: 'John Doe',
      email: 'john@doe.com',
      address: {
        street: '123 Main St'
      }
    });

    const updatedUserResponse = await client.db.users.update(user.id, {
      address: { street: 'New street', zipcode: 11 }
    });

    const updatedUser = await client.db.users.filter({ id: user.id }).getOne();
    if (!updatedUser) throw new Error('No user found');

    await user.delete();

    expect(user.id).toBe(updatedUser.id);
    expect(user.address?.street).toBe('123 Main St');
    expect(user.address?.zipcode).toBeUndefined();

    expect(updatedUserResponse.address?.street).toBe('New street');
    expect(updatedUserResponse.address?.zipcode).toBe(11);
    expect(updatedUserResponse.full_name).toBe(user.full_name);

    expect(updatedUser.address?.street).toBe('New street');
    expect(updatedUser.address?.zipcode).toBe(11);
    expect(updatedUser.full_name).toBe(user.full_name);
  });

  test('Partial update from itself', async () => {
    const user = await client.db.users.create({
      full_name: 'John Doe 2',
      email: 'john2@doe.com',
      address: {
        street: '456 Main St'
      }
    });

    const updatedUserResponse = await user.update({
      address: { street: 'New street 2', zipcode: 22 }
    });

    const updatedUser = await client.db.users.filter({ id: user.id }).getOne();
    if (!updatedUser) throw new Error('No user found');

    await user.delete();

    expect(user.address?.street).not.toBe('New street 2');

    expect(updatedUserResponse.address?.street).toBe('New street 2');
    expect(updatedUserResponse.address?.zipcode).toBe(22);
    expect(updatedUserResponse.full_name).toBe(user.full_name);

    expect(updatedUser.address?.street).toBe('New street 2');
    expect(updatedUser.address?.zipcode).toBe(22);
    expect(updatedUser.full_name).toBe(user.full_name);
  });

  test('Upsert of a user', async () => {
    const user = await client.db.users.createOrUpdate('my-good-old-john-6', {
      full_name: 'John Doe 6',
      email: 'john6@doe.com'
    });

    const apiUser = await client.db.users.filter({ id: user.id }).getOne();
    if (!apiUser) throw new Error('No user found');

    await user.delete();

    expect(user.id).toBe('my-good-old-john-6');
    expect(user.full_name).toBe('John Doe 6');

    expect(user.id).toBe(apiUser.id);
    expect(user.full_name).toBe(apiUser.full_name);
    expect(user.email).toBe(apiUser.email);
  });

  test('Pagination size limit', async () => {
    expect(client.db.users.getPaginated({ page: { size: PAGINATION_MAX_SIZE + 1 } })).rejects.toMatchInlineSnapshot(`
      Object {
        "message": "page size exceeds max limit of 200",
        "status": 400,
      }
    `);
  });

  test('Pagination offset limit', async () => {
    expect(client.db.users.getPaginated({ page: { offset: PAGINATION_MAX_OFFSET + 1 } })).rejects
      .toMatchInlineSnapshot(`
      Object {
        "message": "page offset must not exceed 800",
        "status": 400,
      }
    `);
  });

  test('Pagination default value', async () => {
    await api.tables.createTable(workspace, databaseName, 'main', 'planes');
    await api.tables.setTableSchema(workspace, databaseName, 'main', 'planes', {
      columns: [{ name: 'name', type: 'string' }]
    });

    const planes = Array(250).map((_, index) => ({ name: `Plane ${index}` }));

    const createdPlanes = await schemaLessclient.db.planes.createMany(planes);
    const queriedPlanes = await schemaLessclient.db.planes.getPaginated();

    expect(createdPlanes).toHaveLength(250);
    expect(queriedPlanes.records).toHaveLength(PAGINATION_DEFAULT_SIZE);
  });
<<<<<<< HEAD

  test('multiple errors in one response', async () => {
    // @ts-expect-error
    const invalidUsers: User[] = [{ full_name: 1 }, { full_name: 2 }];

    expect(client.db.users.createMany(invalidUsers)).rejects.toMatchInlineSnapshot(`
      Object {
        "errors": Array [
          Object {
            "message": "invalid record: column [full_name]: type mismatch: expected string",
            "status": 400,
          },
          Object {
            "message": "invalid record: column [full_name]: type mismatch: expected string",
            "status": 400,
          },
        ],
        "message": "Unknown error",
        "status": 400,
      }
    `);
=======
});

describe('record creation', () => {
  test('create single team without id', async () => {
    const team = await client.db.teams.create({ name: 'Team ships' });

    expect(team.id).toBeDefined();
    expect(team.name).toBe('Team ships');
  });

  test('create multiple teams without ids', async () => {
    const teams = await client.db.teams.createMany([{ name: 'Team cars' }, { name: 'Team planes' }]);

    expect(teams).toHaveLength(2);
    expect(teams[0].id).toBeDefined();
    expect(teams[0].name).toBe('Team cars');
    expect(teams[1].id).toBeDefined();
    expect(teams[1].name).toBe('Team planes');
  });

  test('create user with id', async () => {
    const user = await client.db.users.create('a-unique-record-john-4', {
      full_name: 'John Doe 4',
      email: 'john4@doe.com'
    });

    const apiUser = await client.db.users.filter({ id: user.id }).getOne();
    if (!apiUser) throw new Error('No user found');

    expect(user.id).toBe('a-unique-record-john-4');
    expect(user.full_name).toBe('John Doe 4');

    expect(user.id).toBe(apiUser.id);
    expect(user.full_name).toBe(apiUser.full_name);
    expect(user.email).toBe(apiUser.email);

    expect(
      client.db.users.create('a-unique-record-john-4', {
        full_name: 'John Doe 5',
        email: 'john5@doe.com'
      })
    ).rejects.toMatchInlineSnapshot(
      {
        message: expect.any(String),
        status: 422
      } as any,
      `
      Object {
        "message": Any<String>,
        "status": 422,
      }
    `
    );
  });

  test('create user with inlined id', async () => {
    const user = await client.db.users.create({
      id: 'a-unique-record-john-5',
      full_name: 'John Doe 5',
      email: 'john5@doe.com'
    });

    const apiUser = await client.db.users.filter({ id: user.id }).getOne();
    if (!apiUser) throw new Error('No user found');

    expect(user.id).toBe('a-unique-record-john-5');
    expect(user.full_name).toBe('John Doe 5');

    expect(user.id).toBe(apiUser.id);
    expect(user.full_name).toBe(apiUser.full_name);
    expect(user.email).toBe(apiUser.email);
  });

  test('create user with empty id is not allowed', async () => {
    expect(
      client.db.users.create('', {
        full_name: 'John Doe 3',
        email: 'john3@doe.com'
      })
    ).rejects.toMatchInlineSnapshot(`[Error: The id can't be empty]`);
  });

  test('create user with empty inline id is not allowed', async () => {
    expect(
      client.db.users.create({
        id: '',
        full_name: 'John Doe 3',
        email: 'john3@doe.com'
      })
    ).rejects.toMatchInlineSnapshot(`[Error: The id can't be empty]`);
  });

  test('create user with falsy id is not allowed', async () => {
    expect(
      //@ts-expect-error
      client.db.users.create(null, {
        full_name: 'John Doe 3',
        email: 'john3@doe.com'
      })
    ).rejects.toMatchInlineSnapshot(`[Error: Invalid arguments for create method]`);
>>>>>>> 1550d192
  });
});<|MERGE_RESOLUTION|>--- conflicted
+++ resolved
@@ -459,7 +459,6 @@
     expect(createdPlanes).toHaveLength(250);
     expect(queriedPlanes.records).toHaveLength(PAGINATION_DEFAULT_SIZE);
   });
-<<<<<<< HEAD
 
   test('multiple errors in one response', async () => {
     // @ts-expect-error
@@ -481,7 +480,7 @@
         "status": 400,
       }
     `);
-=======
+  });
 });
 
 describe('record creation', () => {
@@ -582,6 +581,5 @@
         email: 'john3@doe.com'
       })
     ).rejects.toMatchInlineSnapshot(`[Error: Invalid arguments for create method]`);
->>>>>>> 1550d192
   });
 });