import { afterAll, afterEach, beforeAll, beforeEach, describe, expect, test } from 'vitest';
import {
  BaseClient,
  contains,
  includesAll,
  includesNone,
  isXataRecord,
  lt,
  Repository,
  XataApiClient,
  XataRecord
} from '../../packages/client/src';
import {
  Paginable,
  PAGINATION_DEFAULT_SIZE,
  PAGINATION_MAX_OFFSET,
  PAGINATION_MAX_SIZE
} from '../../packages/client/src/schema/pagination';
import { UsersRecord, XataClient } from '../../packages/codegen/example/xata';
import { animalUsers, fruitUsers, mockUsers, ownerAnimals, ownerFruits } from '../mock_data';
import { setUpTestEnvironment, TestEnvironmentResult } from '../utils/setup';

let xata: XataClient;
let api: XataApiClient;
let baseClient: BaseClient;
let workspace: string;
let database: string;
let hooks: TestEnvironmentResult['hooks'];

beforeAll(async (ctx) => {
  const result = await setUpTestEnvironment('query');

  xata = result.client;
  api = result.api;
  baseClient = result.baseClient;
  workspace = result.workspace;
  database = result.database;
  hooks = result.hooks;

  await hooks.beforeAll(ctx);

  const { id: ownerAnimalsId } = await xata.db.users.create(ownerAnimals);
  const { id: ownerFruitsId } = await xata.db.users.create(ownerFruits);

  const fruitsTeam = await xata.db.teams.create({
    name: 'Team fruits',
    labels: ['apple', 'banana', 'orange'],
    owner: ownerFruitsId
  });

  const animalsTeam = await xata.db.teams.create({
    name: 'Team animals',
    labels: ['monkey', 'lion', 'eagle', 'dolphin'],
    owner: ownerAnimalsId
  });

  await xata.db.teams.create({
    name: 'Mixed team fruits & animals',
    labels: ['monkey', 'banana', 'apple', 'dolphin']
  });

  await xata.db.users.create([
    ...animalUsers.map((item) => ({ ...item, team: animalsTeam })),
    ...fruitUsers.map((item) => ({ ...item, team: fruitsTeam }))
  ]);
});

afterAll(async (ctx) => {
  await hooks.afterAll(ctx);
});

beforeEach(async (ctx) => {
  await hooks.beforeEach(ctx);
});

afterEach(async (ctx) => {
  await hooks.afterEach(ctx);
});

describe('integration tests', () => {
  test('equal filter', async () => {
    const teams = await xata.db.teams.filter('name', 'Team fruits').getAll();

    expect(teams).toHaveLength(1);
    expect(teams[0].name).toBe('Team fruits');
  });

  test('operator filter', async () => {
    const teams = await xata.db.teams.filter('name', contains('fruits')).getAll({ sort: ['name'] });

    expect(teams).toHaveLength(2);
    expect(teams[0].name).toBe('Mixed team fruits & animals');
    expect(teams[1].name).toBe('Team fruits');
  });

  test('operator filter on multiple column', async () => {
    const teams = await xata.db.teams.create([
      { name: 'Team with banana', labels: ['banana'] },
      { name: 'Team with monkey', labels: ['monkey'] },
      { name: 'Team with other', labels: ['other'] },
      { name: 'Team with banana and monkey', labels: ['banana', 'monkey'] },
      { name: 'Team with banana, monkey and other', labels: ['banana', 'monkey', 'other'] }
    ]);

    const teamsWithBanana = await xata.db.teams.filter('labels', 'banana').getMany();
    const teamsWithBananaOrMonkey = await xata.db.teams.filter('labels', ['banana', 'monkey']).getMany();
    const teamsWithoutBanana = await xata.db.teams.filter('labels', includesNone('banana')).getMany();
    const teamsWithoutBananaNorMonkey = await xata.db.teams
      .filter('labels', includesNone(['banana', 'monkey']))
      .getMany();
    const teamsWithBananaAndMonkey = await xata.db.teams
      .filter('labels', 'banana')
      .filter('labels', 'monkey')
      .getMany();
    const teamsWithOnlyBananaAndMonkey = await xata.db.teams
      .filter('labels', includesAll(['banana', 'monkey']))
      .getMany();

    expect(teamsWithBanana.length).toBeGreaterThan(0);
    expect(teamsWithBanana.every((team) => team.labels?.includes('banana'))).toBe(true);

    expect(teamsWithBananaOrMonkey.length).toBeGreaterThan(0);
    expect(
      teamsWithBananaOrMonkey.every((team) => team.labels?.includes('banana') || team.labels?.includes('monkey'))
    ).toBe(true);

    expect(teamsWithoutBanana.length).toBeGreaterThan(0);
    expect(teamsWithoutBanana.every((team) => !team.labels?.includes('banana'))).toBe(true);

    expect(teamsWithoutBananaNorMonkey.length).toBeGreaterThan(0);
    expect(
      teamsWithoutBananaNorMonkey.every((team) => !team.labels?.includes('banana') && !team.labels?.includes('monkey'))
    ).toBe(true);

    expect(teamsWithBananaAndMonkey.length).toBeGreaterThan(0);
    expect(
      teamsWithBananaAndMonkey.every((team) => team.labels?.includes('banana') && team.labels?.includes('monkey'))
    ).toBe(true);

    expect(teamsWithOnlyBananaAndMonkey.length).toBeGreaterThan(0);
    /** https://github.com/xataio/xata/issues/1073
    expect(
      teamsWithOnlyBananaAndMonkey.every(
        (team) => team.labels?.includes('banana') && team.labels?.includes('monkey') && team.labels?.length === 2
      )
    ).toBe(true);
    **/

    await xata.db.teams.delete(teams);
  });

  test('multiple filter', async () => {
    const teams = await xata.db.teams.filter('name', contains('fruits')).filter('name', contains('Mixed')).getAll();

    expect(teams).toHaveLength(1);
    expect(teams[0].name).toBe('Mixed team fruits & animals');
  });

  test('sort ascending', async () => {
    const teams = await xata.db.teams.sort('name', 'asc').getAll();

    expect(teams).toHaveLength(3);
    expect(teams[0].name).toBe('Mixed team fruits & animals');
    expect(teams[1].name).toBe('Team animals');
    expect(teams[2].name).toBe('Team fruits');
  });

  test('sort descending', async () => {
    const teams = await xata.db.teams.sort('name', 'desc').getAll();

    expect(teams).toHaveLength(3);
    expect(teams[0].name).toBe('Team fruits');
    expect(teams[1].name).toBe('Team animals');
    expect(teams[2].name).toBe('Mixed team fruits & animals');
  });

  test('single filter and sort ascending', async () => {
    const teams = await xata.db.teams.filter('name', contains('fruits')).sort('name', 'asc').getAll();

    expect(teams).toHaveLength(2);
    expect(teams[0].name).toBe('Mixed team fruits & animals');
    expect(teams[1].name).toBe('Team fruits');
  });

  test('single filter and sort descending', async () => {
    const teams = await xata.db.teams.filter('name', contains('fruits')).sort('name', 'desc').getAll();

    expect(teams).toHaveLength(2);
    expect(teams[0].name).toBe('Team fruits');
    expect(teams[1].name).toBe('Mixed team fruits & animals');
  });

  test('sort ascending in getAll', async () => {
    const teams = await xata.db.teams.getAll({ sort: 'name' });

    expect(teams).toHaveLength(3);
    expect(teams[0].name).toBe('Mixed team fruits & animals');
    expect(teams[1].name).toBe('Team animals');
    expect(teams[2].name).toBe('Team fruits');
  });

  test('sort descending in getAll', async () => {
    const teams = await xata.db.teams.getAll({ sort: { column: 'name', direction: 'desc' } });

    expect(teams).toHaveLength(3);
    expect(teams[0].name).toBe('Team fruits');
    expect(teams[1].name).toBe('Team animals');
    expect(teams[2].name).toBe('Mixed team fruits & animals');
  });

  test('negative filter', async () => {
    const repository = xata.db.teams;
    const teams = await repository.not(repository.filter('name', 'Team fruits')).sort('name', 'asc').getAll();

    expect(teams).toHaveLength(2);
    expect(teams[0].name).toBe('Mixed team fruits & animals');
    expect(teams[1].name).toBe('Team animals');
  });

  test('filter on nullable property', async () => {
    const ownerAnimals = await xata.db.users.filter('full_name', 'Owner of team animals').getFirst();
    if (!ownerAnimals) throw new Error('Could not find owner of team animals');

    // Regression test on filtering on nullable property
    const team = await xata.db.teams.filter('owner.id', ownerAnimals.id).getFirst();

    expect(team?.owner?.id).toEqual(ownerAnimals.id);
  });

  test('filter on object', async () => {
    const users = await xata.db.users.filter({ address: { zipcode: 100 } }).getAll();

    expect(users).toHaveLength(1);
    expect(users[0].full_name).toBe('Owner of team fruits');
  });

  test('filter on object with operator', async () => {
    const users = await xata.db.users.filter({ address: { zipcode: lt(150) } }).getAll();

    expect(users).toHaveLength(1);
    expect(users[0].full_name).toBe('Owner of team fruits');
  });

  test('filter on link', async () => {
    const teams = await xata.db.teams.filter({ owner: { full_name: 'Owner of team fruits' } }).getAll();

    expect(teams).toHaveLength(1);
    expect(teams[0].name).toBe('Team fruits');
  });

  test('filter returns nothing', async () => {
    const teams = await xata.db.teams.filter('name', 'Not even possible').getAll();

    expect(teams).toHaveLength(0);
  });

  test('filter is empty', async () => {
    const teams = await xata.db.teams.filter().getFirst();
    const teams2 = await xata.db.teams.filter(undefined).getFirst();
    const teams3 = await xata.db.teams.filter({}).getFirst();

    expect(teams).toBeDefined();
    expect(teams2).toBeDefined();
    expect(teams3).toBeDefined();
  });

  test('returns single record', async () => {
    const user = await xata.db.users.getFirst();
    expect(user).toBeDefined();
  });

  test('returns many records with offset/size', async () => {
    const records1 = await xata.db.users.getMany({ pagination: { size: 10 } });
    const records2 = await xata.db.users.getMany({ pagination: { size: 10, offset: 10 } });

    expect(records1).not.toEqual(records2);
    expect(records1).toHaveLength(10);
    expect(records2).toHaveLength(10);
  });

  test('returns many records and implements extended array object', async () => {
    const records1 = await xata.db.users.getMany({ pagination: { size: 10 } });
    const hasPage2 = records1.hasNextPage();
    const records2 = await records1.nextPage();

    expect(records1).not.toEqual(records2);
    expect(hasPage2).toBe(true);
    expect(records1).toHaveLength(10);
    expect(records2).toHaveLength(10);
  });

  test('returns many records extended array map converts to a normal array', async () => {
    const records1 = await xata.db.users.filter('team.name', 'Team fruits').getMany();
    const records2 = records1.map((item) => ({ ...item }));

    expect(records1.length).toBeGreaterThan(0);
    expect(records1.length).toBe(records2.length);

    expect(records1.hasNextPage).toBeDefined();
    // @ts-expect-error
    expect(records2.hasNextPage).not.toBeDefined();

    for (const [index, item] of records1.entries()) {
      expect(item).toEqual(records2[index]);
    }
  });

  test('returns many records with cursor', async () => {
    const size = Math.floor(mockUsers.length / 1.5);
    const lastPageSize = mockUsers.length - Math.floor(mockUsers.length / 1.5);

    const page1 = await xata.db.users.getPaginated({ pagination: { size } });
    const page2 = await page1.nextPage();
    const page3 = await page2.nextPage();
    const firstPage = await page3.firstPage();
    const lastPage = await page2.lastPage();

    expect(page1.records).toHaveLength(size);
    expect(page2.records).toHaveLength(lastPageSize);
    expect(page3.records).toHaveLength(0);

    expect(page1.meta.page.more).toBe(true);
    expect(page2.meta.page.more).toBe(false);
    expect(page3.meta.page.more).toBe(false);

    expect(firstPage.records).toEqual(page1.records);

    // In cursor based pagination, the last page is the last N records
    expect(lastPage.records).toHaveLength(size);
  });

  test('returns many records with cursor passing a offset/size', async () => {
    const page1 = await xata.db.users.getPaginated({ pagination: { size: 5 } });
    const page2 = await page1.nextPage(10);
    const page3 = await page2.nextPage(10);
    const page2And3 = await page1.nextPage(20);

    expect(page1.records).toHaveLength(5);
    expect(page2.records).toHaveLength(10);
    expect(page3.records).toHaveLength(10);
    expect(page2And3.records).toHaveLength(20);

    expect(page2And3.records).toEqual([...page2.records, ...page3.records]);
  });

  test('fails if sending cursor with sorting', async () => {
    const page1 = await xata.db.users.getPaginated({ pagination: { size: 5 } });
    const { records: records1, meta } = page1;
    const page2 = await page1.nextPage();

    expect(meta.page.more).toBe(true);
    expect(meta.page.cursor).toBeDefined();
    expect(records1).toHaveLength(5);

    const { records: records2, meta: meta2 } = await xata.db.users.getPaginated({
      pagination: { after: meta.page.cursor }
    });

    expect(meta2.page.more).toBe(true);
    expect(meta2.page.cursor).toBeDefined();
    expect(records2).toHaveLength(5);
    expect(records2).toEqual(page2.records);

    const { records: records3, meta: meta3 } = await xata.db.users.getPaginated({
      pagination: { after: meta.page.cursor },
      columns: ['full_name']
    });

    expect(meta3.page.more).toBe(true);
    expect(meta3.page.cursor).toBeDefined();
    expect(records3).toHaveLength(5);
    expect(records3).not.toEqual(page2.records);

    expect(
      xata.db.users.getPaginated({
        // @ts-expect-error
        pagination: { after: meta.page.cursor },
        sort: { column: 'full_name', direction: 'asc' }
      })
    ).rejects.toThrow();
  });

  test('repository implements pagination', async () => {
    const loadUsers = async (repository: Repository<UsersRecord>) => {
      return repository.getPaginated({ pagination: { size: 10 } });
    };

    const users = await loadUsers(xata.db.users);
    expect(users.records).toHaveLength(10);
  });

  test('repository implements paginable', async () => {
    async function foo<T extends XataRecord>(page: Paginable<any>): Promise<T[]> {
      const nextPage = page.hasNextPage() ? await foo(await page.nextPage()) : [];
      return [...page.records, ...nextPage];
    }

    const users = await foo(xata.db.users);
    expect(users).toHaveLength(mockUsers.length);
  });

  test('get all users', async () => {
    const users = await xata.db.users.getAll();
    expect(users).toHaveLength(mockUsers.length);
    expect(users[0].id).toBeDefined();
  });

  test('get first', async () => {
<<<<<<< HEAD
    const user = await client.db.users.getFirst();
    const definedUser = await client.db.users.getFirstOrThrow();
=======
    const user = await xata.db.users.getFirst();
>>>>>>> 12940b84

    expect(user).toBeDefined();
    expect(definedUser).toBeDefined();
    expect(user?.id).toBe(definedUser.id);
  });

  test('get first not found', async () => {
    const query = xata.db.users.filter('id', 'not-found');

    const user = await query.getFirst();

    expect(user).toBeNull();

    expect(query.getFirstOrThrow()).rejects.toThrow();
  });

  test('query implements iterator', async () => {
    const owners = [];

    for await (const user of xata.db.users.filter('full_name', contains('Owner'))) {
      owners.push(user);
    }

    expect(owners).toHaveLength(2);
    expect(owners.map((user) => user.full_name).sort()).toEqual(['Owner of team animals', 'Owner of team fruits']);
  });

  test('query implements iterator with chunks', async () => {
    const owners = [];

    for await (const chunk of xata.db.users.filter('full_name', contains('Owner')).getIterator({ batchSize: 10 })) {
      owners.push(...chunk);
    }

    expect(owners).toHaveLength(2);
    expect(owners.map((user) => user.full_name).sort()).toEqual(['Owner of team animals', 'Owner of team fruits']);
  });

  test('includes selected columns in query', async () => {
    const user = await xata.db.users.select(['full_name']).getFirst();

    expect(user).toBeDefined();
    expect(user?.id).toBeDefined();
    expect(user?.full_name).toBeDefined();
    //@ts-expect-error
    expect(user?.email).toBeUndefined();
  });

  test('includes selected columns in getFirst', async () => {
    const user = await xata.db.users.getFirst({
      columns: ['full_name', 'email']
    });

    expect(user).toBeDefined();
    expect(user?.id).toBeDefined();
    expect(user?.full_name).toBeDefined();
    expect(user?.email).toBeDefined();
    //@ts-expect-error
    expect(user?.address).toBeUndefined();
  });

  test('Partial update of a user', async () => {
    const user = await xata.db.users.create({
      full_name: 'John Doe',
      email: 'john@doe.com',
      address: {
        street: '123 Main St'
      }
    });

    const updatedUserResponse = await xata.db.users.update(user.id, {
      address: { street: 'New street', zipcode: 11 }
    });

    const updatedUser = await xata.db.users.filter({ id: user.id }).getFirst();
    if (!updatedUser) throw new Error('No user found');

    await user.delete();

    expect(user.id).toBe(updatedUser.id);
    expect(user.address?.street).toBe('123 Main St');
    expect(user.address?.zipcode).toBeUndefined();

    expect(updatedUserResponse?.address?.street).toBe('New street');
    expect(updatedUserResponse?.address?.zipcode).toBe(11);
    expect(updatedUserResponse?.full_name).toBe(user.full_name);

    expect(updatedUser.address?.street).toBe('New street');
    expect(updatedUser.address?.zipcode).toBe(11);
    expect(updatedUser.full_name).toBe(user.full_name);
  });

  test('Partial update from itself', async () => {
    const user = await xata.db.users.create({
      full_name: 'John Doe 2',
      email: 'john2@doe.com',
      address: {
        street: '456 Main St'
      }
    });

    const updatedUserResponse = await user.update({
      address: { street: 'New street 2', zipcode: 22 }
    });

    const updatedUser = await xata.db.users.filter({ id: user.id }).getFirst();
    if (!updatedUser) throw new Error('No user found');

    await user.delete();

    expect(user.address?.street).not.toBe('New street 2');

    expect(updatedUserResponse?.address?.street).toBe('New street 2');
    expect(updatedUserResponse?.address?.zipcode).toBe(22);
    expect(updatedUserResponse?.full_name).toBe(user.full_name);

    expect(updatedUser.address?.street).toBe('New street 2');
    expect(updatedUser.address?.zipcode).toBe(22);
    expect(updatedUser.full_name).toBe(user.full_name);
  });

  test('Upsert of a user', async () => {
    const user = await xata.db.users.createOrUpdate('my-good-old-john-6', {
      full_name: 'John Doe 6',
      email: 'john6@doe.com'
    });

    const apiUser = await xata.db.users.filter({ id: user.id }).getFirst();
    if (!apiUser) throw new Error('No user found');

    await user.delete();

    expect(user.id).toBe('my-good-old-john-6');
    expect(user.full_name).toBe('John Doe 6');

    expect(user.id).toBe(apiUser.id);
    expect(user.full_name).toBe(apiUser.full_name);
    expect(user.email).toBe(apiUser.email);
  });

  test('Pagination size limit', async () => {
    expect(xata.db.users.getPaginated({ pagination: { size: PAGINATION_MAX_SIZE + 1 } })).rejects.toHaveProperty(
      'message',
      'page size exceeds max limit of 200'
    );
  });

  test('Pagination offset limit', async () => {
    expect(xata.db.users.getPaginated({ pagination: { offset: PAGINATION_MAX_OFFSET + 1 } })).rejects.toHaveProperty(
      'message',
      'page offset must not exceed 800'
    );
  });

  test('Pagination default value', async () => {
    await api.tables.createTable(workspace, database, 'main', 'planes');
    await api.tables.setTableSchema(workspace, database, 'main', 'planes', {
      columns: [{ name: 'name', type: 'string' }]
    });

    const planes = Array.from({ length: PAGINATION_DEFAULT_SIZE + 50 }, (_, index) => ({ name: `Plane ${index}` }));

    const createdPlanes = await baseClient.db.planes.create(planes);
    const queriedPlanes = await baseClient.db.planes.getPaginated();

    expect(createdPlanes).toHaveLength(PAGINATION_DEFAULT_SIZE + 50);
    expect(queriedPlanes.records).toHaveLength(PAGINATION_DEFAULT_SIZE);
  });

  test('multiple errors in one response', async () => {
    const invalidUsers = [{ full_name: 'a name' }, { full_name: 1 }, { full_name: 2 }] as UsersRecord[];

    expect(xata.db.users.create(invalidUsers)).rejects.toHaveProperty('status', 400);
  });

  test('Link is a record object', async () => {
    const user = await xata.db.users.create({
      full_name: 'Base User'
    });

    const team = await xata.db.teams.create({
      name: 'Base team',
      owner: user
    });

    await user.update({ team });

    const updatedUser = await user.read();
    expect(updatedUser?.team?.id).toEqual(team.id);

    const response = await xata.db.teams.getFirst({ filter: { id: team.id }, columns: ['*', 'owner.*'] });
    const owner = await response?.owner?.read();

    expect(response?.owner?.id).toBeDefined();
    expect(response?.owner?.full_name).toBeDefined();

    expect(owner?.id).toBeDefined();
    expect(owner?.full_name).toBeDefined();

    expect(response?.owner?.id).toBe(owner?.id);
    expect(response?.owner?.full_name).toBe(owner?.full_name);

    const nestedObject = await xata.db.teams.getFirst({
      filter: { id: team.id },
      columns: ['owner.team.owner.team.owner.team', 'owner.team.owner.team.owner.full_name']
    });

    const nestedProperty = nestedObject?.owner?.team?.owner?.team?.owner?.team;
    const nestedName = nestedObject?.owner?.team?.owner?.team?.owner?.full_name;

    expect(nestedName).toEqual(user.full_name);

    expect(isXataRecord(nestedProperty)).toBe(true);
    expect(nestedProperty?.name).toEqual(team.name);
    // @ts-expect-error
    expect(nestedProperty?.owner?.full_name).toBeUndefined();

    const nestedRead = await nestedProperty?.owner?.read();

    expect(nestedRead?.id).toBeDefined();
    expect(nestedRead?.full_name).toEqual(user.full_name);
  });

  test('Update link with linked object', async () => {
    const owner = await xata.db.users.create({ full_name: 'Example User' });
    const owner2 = await xata.db.users.create({ full_name: 'Example User 2' });

    const team = await xata.db.teams.create({ name: 'Example Team', owner });
    const updated = await team.update({ owner: owner2 });

    expect(team.owner?.id).toEqual(owner.id);
    expect(updated?.owner?.id).toEqual(owner2.id);
  });

  test('Update link with linked object (string)', async () => {
    const owner = await xata.db.users.create({ full_name: 'Example User' });
    const owner2 = await xata.db.users.create({ full_name: 'Example User 2' });

    const team = await xata.db.teams.create({ name: 'Example Team', owner: owner.id });
    const updated = await team.update({ owner: owner2.id });

    expect(team.owner?.id).toEqual(owner.id);
    expect(updated?.owner?.id).toEqual(owner2.id);
  });
});<|MERGE_RESOLUTION|>--- conflicted
+++ resolved
@@ -406,12 +406,8 @@
   });
 
   test('get first', async () => {
-<<<<<<< HEAD
-    const user = await client.db.users.getFirst();
-    const definedUser = await client.db.users.getFirstOrThrow();
-=======
     const user = await xata.db.users.getFirst();
->>>>>>> 12940b84
+    const definedUser = await xata.db.users.getFirstOrThrow();
 
     expect(user).toBeDefined();
     expect(definedUser).toBeDefined();
