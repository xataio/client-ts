import { afterAll, afterEach, beforeAll, beforeEach, describe, expect, test } from 'vitest';
import { XataClient } from '../../packages/codegen/example/xata';
import { setUpTestEnvironment, TestEnvironmentResult } from '../utils/setup';

let xata: XataClient;
let hooks: TestEnvironmentResult['hooks'];

beforeAll(async (ctx) => {
  const result = await setUpTestEnvironment('read');

  xata = result.client;
  hooks = result.hooks;

  await hooks.beforeAll(ctx);
});

afterAll(async (ctx) => {
  await hooks.afterAll(ctx);
});

beforeEach(async (ctx) => {
  await hooks.beforeEach(ctx);
});

afterEach(async (ctx) => {
  await hooks.afterEach(ctx);
});

describe('record read', () => {
  test('read single team with id', async () => {
    const team = await xata.db.teams.create({ name: 'Team ships' });

<<<<<<< HEAD
    const copy = await client.db.teams.read(team.id);
    const definedCopy = await client.db.teams.readOrThrow(team.id);
=======
    const copy = await xata.db.teams.read(team.id);
>>>>>>> 12940b84

    expect(copy).toBeDefined();
    expect(copy?.id).toBe(team.id);

    expect(definedCopy).toBeDefined();
    expect(definedCopy.id).toBe(team.id);
  });

  test('read multiple teams ', async () => {
    const teams = await xata.db.teams.create([{ name: 'Team cars' }, { name: 'Team planes' }]);

<<<<<<< HEAD
    const copies = await client.db.teams.read(teams);
    const definedCopies = await client.db.teams.readOrThrow(teams);
=======
    const copies = await xata.db.teams.read(teams);
>>>>>>> 12940b84

    expect(copies).toHaveLength(2);
    expect(copies[0]?.id).toBe(teams[0].id);
    expect(copies[1]?.id).toBe(teams[1].id);

    expect(definedCopies).toHaveLength(2);
    expect(definedCopies[0].id).toBe(teams[0].id);
    expect(definedCopies[1].id).toBe(teams[1].id);
  });

  test('read multiple teams with id list', async () => {
    const teams = await xata.db.teams.create([{ name: 'Team cars' }, { name: 'Team planes' }]);

<<<<<<< HEAD
    const copies = await client.db.teams.read(teams.map((team) => team.id));
    const definedCopies = await client.db.teams.readOrThrow(teams.map((team) => team.id));
=======
    const copies = await xata.db.teams.read(teams.map((team) => team.id));
>>>>>>> 12940b84

    expect(copies).toHaveLength(2);
    expect(copies[0]?.id).toBe(teams[0].id);
    expect(copies[1]?.id).toBe(teams[1].id);

    expect(definedCopies).toHaveLength(2);
    expect(definedCopies[0].id).toBe(teams[0].id);
    expect(definedCopies[1].id).toBe(teams[1].id);
  });

  test("read single and return null if team doesn't exist", async () => {
    const copy = await xata.db.teams.read('does-not-exist');
    expect(copy).toBeNull();
  });

  test("read single and throws if team doesn't exist", async () => {
    expect(client.db.teams.readOrThrow('does-not-exist')).rejects.toThrow();
  });

  test("read multiple teams with id list and ignores a team if doesn't exist", async () => {
    const teams = await xata.db.teams.create([{ name: 'Team cars' }, { name: 'Team planes' }]);

    const copies = await xata.db.teams.read(teams.map((team) => team.id).concat(['does-not-exist']));

    expect(copies).toHaveLength(3);
    expect(copies[0]?.id).toBe(teams[0].id);
    expect(copies[1]?.id).toBe(teams[1].id);
    expect(copies[2]).toBeNull();
  });

  test("read multiple teams with id list and throws if a team doesn't exist", async () => {
    const teams = await client.db.teams.create([{ name: 'Team cars' }, { name: 'Team planes' }]);
    expect(client.db.teams.readOrThrow(teams.map((team) => team.id).concat(['does-not-exist']))).rejects.toThrow();
  });

  test('read multiple with empty array', async () => {
    const copies = await xata.db.teams.read([]);
    expect(copies).toHaveLength(0);
  });

  test('read multiple with falsy values', async () => {
    const items = [null, undefined, false, 0, ''];

    // @ts-ignore
    const result = await xata.db.teams.read(items);

    expect(result).toHaveLength(items.length);
    expect(result).toEqual(items.map(() => null));
  });

<<<<<<< HEAD
  test('read multiple with falsy values, throws', async () => {
    const items = [null, undefined, false, 0, ''];

    // @ts-ignore
    expect(client.db.teams.readOrThrow(items)).rejects.toThrow();
=======
  test('records are readonly', async () => {
    const team = await xata.db.teams.create({ name: 'Team ships' });

    expect(Object.getOwnPropertyDescriptor(team, 'name')?.writable).toBe(false);

    try {
      // @ts-ignore
      team.name = 'New name';

      throw new Error('Unknown error');
    } catch (error) {
      expect(error).toBeInstanceOf(TypeError);
    }
>>>>>>> 12940b84
  });
});<|MERGE_RESOLUTION|>--- conflicted
+++ resolved
@@ -30,12 +30,8 @@
   test('read single team with id', async () => {
     const team = await xata.db.teams.create({ name: 'Team ships' });
 
-<<<<<<< HEAD
-    const copy = await client.db.teams.read(team.id);
-    const definedCopy = await client.db.teams.readOrThrow(team.id);
-=======
     const copy = await xata.db.teams.read(team.id);
->>>>>>> 12940b84
+    const definedCopy = await xata.db.teams.readOrThrow(team.id);
 
     expect(copy).toBeDefined();
     expect(copy?.id).toBe(team.id);
@@ -47,12 +43,8 @@
   test('read multiple teams ', async () => {
     const teams = await xata.db.teams.create([{ name: 'Team cars' }, { name: 'Team planes' }]);
 
-<<<<<<< HEAD
-    const copies = await client.db.teams.read(teams);
-    const definedCopies = await client.db.teams.readOrThrow(teams);
-=======
     const copies = await xata.db.teams.read(teams);
->>>>>>> 12940b84
+    const definedCopies = await xata.db.teams.readOrThrow(teams);
 
     expect(copies).toHaveLength(2);
     expect(copies[0]?.id).toBe(teams[0].id);
@@ -66,12 +58,8 @@
   test('read multiple teams with id list', async () => {
     const teams = await xata.db.teams.create([{ name: 'Team cars' }, { name: 'Team planes' }]);
 
-<<<<<<< HEAD
-    const copies = await client.db.teams.read(teams.map((team) => team.id));
-    const definedCopies = await client.db.teams.readOrThrow(teams.map((team) => team.id));
-=======
     const copies = await xata.db.teams.read(teams.map((team) => team.id));
->>>>>>> 12940b84
+    const definedCopies = await xata.db.teams.readOrThrow(teams.map((team) => team.id));
 
     expect(copies).toHaveLength(2);
     expect(copies[0]?.id).toBe(teams[0].id);
@@ -122,13 +110,6 @@
     expect(result).toEqual(items.map(() => null));
   });
 
-<<<<<<< HEAD
-  test('read multiple with falsy values, throws', async () => {
-    const items = [null, undefined, false, 0, ''];
-
-    // @ts-ignore
-    expect(client.db.teams.readOrThrow(items)).rejects.toThrow();
-=======
   test('records are readonly', async () => {
     const team = await xata.db.teams.create({ name: 'Team ships' });
 
@@ -142,6 +123,12 @@
     } catch (error) {
       expect(error).toBeInstanceOf(TypeError);
     }
->>>>>>> 12940b84
+  });
+
+  test('read multiple with falsy values, throws', async () => {
+    const items = [null, undefined, false, 0, ''];
+
+    // @ts-ignore
+    expect(client.db.teams.readOrThrow(items)).rejects.toThrow();
   });
 });