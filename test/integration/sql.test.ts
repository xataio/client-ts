--- conflicted
+++ resolved
@@ -288,7 +288,6 @@
     expect(records).toBeDefined();
   });
 
-<<<<<<< HEAD
   test.skip("calling xata.sql with response type 'array' returns the correct result", async () => {
     const teams = await xata.db.teams.create([{ name: '[C] Cars' }, { name: '[C] Planes' }]);
 
@@ -372,12 +371,12 @@
     expect(record1?.[4]).toBe('[C] Cars');
     expect(record2).toBeDefined();
     expect(record2?.[4]).toBe('[C] Planes');
-=======
+  });
+  
   test('xata.sql has a connection string', async () => {
     expect(xata.sql.connectionString).toBeDefined();
     expect(xata.sql.connectionString).toMatch(
       /postgresql:\/\/([a-z0-9]+):([a-zA-Z0-9_]+)@([a-z0-9-.]+)\/([a-z0-9-]+):([a-z0-9-]+)\?sslmode=require/
     );
->>>>>>> 02053fbb
   });
 });