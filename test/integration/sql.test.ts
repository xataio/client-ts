--- conflicted
+++ resolved
@@ -92,11 +92,7 @@
   test('read multiple teams ', async () => {
     const teams = await xata.db.teams.create([{ name: '[A] Cars' }, { name: '[A] Planes' }]);
 
-<<<<<<< HEAD
-    const { records, warning } = await xata.sql<TeamsRecord>`SELECT * FROM teams WHERE name LIKE '[A] %'`;
-=======
-    const { records, warning, columns } = await xata.sql<TeamsRecord>("SELECT * FROM teams WHERE name LIKE '[A] %'");
->>>>>>> 062c262e
+    const { records, warning, columns } = await xata.sql<TeamsRecord>`SELECT * FROM teams WHERE name LIKE '[A] %'`;
 
     expect(warning).toBeUndefined();
     expect(records).toHaveLength(2);
@@ -161,11 +157,7 @@
   });
 
   test('create team', async () => {
-<<<<<<< HEAD
-    const { records, warning } = await xata.sql<TeamsRecord>({
-=======
     const { records, warning, columns } = await xata.sql<TeamsRecord>({
->>>>>>> 062c262e
       statement: `INSERT INTO teams (name) VALUES ($1) RETURNING *`,
       params: ['Team ships 2']
     });
