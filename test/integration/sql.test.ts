import { afterAll, afterEach, beforeAll, beforeEach, describe, expect, test } from 'vitest';
import { TeamsRecord, XataClient } from '../../packages/codegen/example/xata';
import { setUpTestEnvironment, TestEnvironmentResult } from '../utils/setup';

let xata: XataClient;
let hooks: TestEnvironmentResult['hooks'];

beforeAll(async (ctx) => {
  const result = await setUpTestEnvironment('sql');

  xata = result.client;
  hooks = result.hooks;

  await hooks.beforeAll(ctx);
});

afterAll(async (ctx) => {
  await hooks.afterAll(ctx);
});

beforeEach(async (ctx) => {
  await hooks.beforeEach(ctx);
});

afterEach(async (ctx) => {
  await hooks.afterEach(ctx);
});

describe('SQL proxy', () => {
  test.skip('read single team with id', async () => {
    const team = await xata.db.teams.create({ name: 'Team ships' });

    const { records, warning, columns } =
      await xata.sql<TeamsRecord>`SELECT * FROM teams WHERE xata_id = ${team.xata_id}`;

    expect(warning).toBeUndefined();
    expect(records).toHaveLength(1);

    expect(columns).toMatchInlineSnapshot(`
      [
        {
          "name": "name",
          "type": "text",
        },
        {
          "name": "description",
          "type": "text",
        },
        {
          "name": "labels",
          "type": "_text",
        },
        {
          "name": "index",
          "type": "int4",
        },
        {
          "name": "rating",
          "type": "float8",
        },
        {
          "name": "founded_date",
          "type": "timestamptz",
        },
        {
          "name": "email",
          "type": "text",
        },
        {
          "name": "plan",
          "type": "text",
        },
        {
          "name": "dark",
          "type": "bool",
        },
        {
          "name": "config",
          "type": "jsonb",
        },
        {
          "name": "xata_id",
          "type": "text",
        },
        {
          "name": "xata_version",
          "type": "int4",
        },
        {
          "name": "xata_createdat",
          "type": "timestamptz",
        },
        {
          "name": "xata_updatedat",
          "type": "timestamptz",
        },
        {
          "name": "owner",
          "type": "text",
        },
      ]
    `);

    expect(records[0].xata_id).toBe(team.xata_id);
    expect(records[0].name).toBe('Team ships');
  });

  test.skip('read multiple teams ', async () => {
    const teams = await xata.db.teams.create([{ name: '[A] Cars' }, { name: '[A] Planes' }]);

    const { records, warning, columns } = await xata.sql<TeamsRecord>`SELECT * FROM teams WHERE name LIKE '[A] %'`;

    expect(warning).toBeUndefined();
    expect(records).toHaveLength(2);

    expect(columns).toMatchInlineSnapshot(`
      [
        {
<<<<<<< HEAD
=======
          "name": "name",
          "type": "text",
        },
        {
          "name": "description",
          "type": "text",
        },
        {
          "name": "labels",
          "type": "_text",
        },
        {
          "name": "index",
          "type": "int4",
        },
        {
          "name": "rating",
          "type": "float8",
        },
        {
          "name": "founded_date",
          "type": "timestamptz",
        },
        {
          "name": "email",
          "type": "text",
        },
        {
          "name": "plan",
          "type": "text",
        },
        {
          "name": "dark",
          "type": "bool",
        },
        {
          "name": "config",
          "type": "jsonb",
        },
        {
          "name": "xata_id",
          "type": "text",
        },
        {
          "name": "xata_version",
          "type": "int4",
        },
        {
          "name": "xata_createdat",
          "type": "timestamptz",
        },
        {
          "name": "xata_updatedat",
          "type": "timestamptz",
        },
        {
          "name": "owner",
          "type": "text",
        },
      ]
    `);

    const record1 = records.find((record) => record.xata_id === teams[0].xata_id);
    const record2 = records.find((record) => record.xata_id === teams[1].xata_id);

    expect(record1).toBeDefined();
    expect(record1?.name).toBe('[A] Cars');
    expect(record2).toBeDefined();
    expect(record2?.name).toBe('[A] Planes');
  });

  test.skip('create team', async () => {
    const { records, warning, columns } = await xata.sql<TeamsRecord>({
      statement: `INSERT INTO teams (xata_id, name) VALUES ($1, $2) RETURNING *`,
      params: ['my-id', 'Team ships 2']
    });

    expect(columns).toMatchInlineSnapshot(`
      [
        {
>>>>>>> 620e0384
          "name": "name",
          "type": "text",
        },
        {
          "name": "description",
          "type": "text",
        },
        {
          "name": "labels",
          "type": "_text",
        },
        {
          "name": "index",
          "type": "int4",
        },
        {
          "name": "rating",
          "type": "float8",
        },
        {
          "name": "founded_date",
          "type": "timestamptz",
        },
        {
          "name": "email",
          "type": "text",
        },
        {
          "name": "plan",
          "type": "text",
        },
        {
          "name": "dark",
          "type": "bool",
        },
        {
          "name": "config",
          "type": "jsonb",
        },
        {
          "name": "xata_id",
          "type": "text",
        },
        {
          "name": "xata_version",
          "type": "int4",
        },
        {
          "name": "xata_createdat",
          "type": "timestamptz",
        },
        {
          "name": "xata_updatedat",
          "type": "timestamptz",
        },
        {
          "name": "owner",
          "type": "text",
        },
      ]
    `);

<<<<<<< HEAD
    const record1 = records.find((record) => record.xata_id === teams[0].xata_id);
    const record2 = records.find((record) => record.xata_id === teams[1].xata_id);
=======
    expect(warning).toBeUndefined();
    expect(records).toHaveLength(1);
    expect(records[0].name).toBe('Team ships 2');
>>>>>>> 620e0384

    const team = await xata.db.teams.read(records[0].xata_id);
    expect(team).toBeDefined();
    expect(team?.name).toBe('Team ships 2');
  });

<<<<<<< HEAD
  test('create team', async () => {
    const { records, warning, columns } = await xata.sql<TeamsRecord>({
      statement: `INSERT INTO teams (xata_id, name) VALUES ($1, $2) RETURNING *`,
      params: ['my-id', 'Team ships 2']
=======
  test.skip("calling xata.sql as a function throws an error because it's not safe", async () => {
    // @ts-expect-error - Testing invalid usage
    await expect(xata.sql('SELECT * FROM teams')).rejects.toThrow(
      'Invalid usage of `xata.sql`. Please use it as a tagged template or with an object.'
    );
  });

  test.skip('calling xata.sql with invalid prepared statement', async () => {
    const order = 'ASC';
    await expect(xata.sql<TeamsRecord>`SELECT * FROM teams ORDER BY name ${order}`).rejects.toThrow(
      'invalid SQL: unused parameters: used 0 of 1 parameters'
    );
  });

  test.skip("calling xata.sql with invalid prepared statement doesn't throw an error when bypassing prepared statement protection", async () => {
    const order = 'ASC';
    const { records } = await xata.sql<TeamsRecord>({
      statement: `SELECT * FROM teams ORDER BY name ${order}`
    });
    expect(records).toBeDefined();
  });

  test.skip("calling xata.sql with response type 'array' returns the correct result", async () => {
    const teams = await xata.db.teams.create([{ name: '[C] Cars' }, { name: '[C] Planes' }]);

    const { rows, warning, columns } = await xata.sql({
      statement: `SELECT * FROM teams WHERE name LIKE '[C] %'`,
      responseType: 'array'
>>>>>>> 620e0384
    });

    expect(warning).toBeUndefined();
    expect(rows).toHaveLength(2);

    expect(columns).toMatchInlineSnapshot(`
      [
        {
          "name": "name",
          "type": "text",
        },
        {
          "name": "description",
          "type": "text",
        },
        {
          "name": "labels",
          "type": "_text",
        },
        {
          "name": "index",
          "type": "int4",
        },
        {
          "name": "rating",
          "type": "float8",
        },
        {
          "name": "founded_date",
          "type": "timestamptz",
        },
        {
          "name": "email",
          "type": "text",
        },
        {
          "name": "plan",
          "type": "text",
        },
        {
          "name": "dark",
          "type": "bool",
        },
        {
          "name": "config",
          "type": "jsonb",
        },
        {
          "name": "xata_id",
          "type": "text",
        },
        {
          "name": "xata_version",
          "type": "int4",
        },
        {
          "name": "xata_createdat",
          "type": "timestamptz",
        },
        {
          "name": "xata_updatedat",
          "type": "timestamptz",
        },
        {
          "name": "owner",
          "type": "text",
        },
      ]
    `);

<<<<<<< HEAD
    expect(warning).toBeUndefined();
    expect(records).toHaveLength(1);
    expect(records[0].name).toBe('Team ships 2');

    const team = await xata.db.teams.read(records[0].xata_id);
    expect(team).toBeDefined();
    expect(team?.name).toBe('Team ships 2');
  });
=======
    const record1 = rows.find((row) => row[0] === teams[0].id);
    const record2 = rows.find((row) => row[0] === teams[1].id);
>>>>>>> 620e0384

    expect(record1).toBeDefined();
    expect(record1?.[4]).toBe('[C] Cars');
    expect(record2).toBeDefined();
    expect(record2?.[4]).toBe('[C] Planes');
  });

  test('xata.sql has a connection string', async () => {
    expect(xata.sql.connectionString).toBeDefined();
    expect(xata.sql.connectionString).toMatch(
      /postgresql:\/\/([a-z0-9]+):([a-zA-Z0-9_]+)@([a-z0-9-.]+)\/([a-z0-9-]+):([a-z0-9-]+)\?sslmode=require/
    );
  });
});<|MERGE_RESOLUTION|>--- conflicted
+++ resolved
@@ -116,8 +116,6 @@
     expect(columns).toMatchInlineSnapshot(`
       [
         {
-<<<<<<< HEAD
-=======
           "name": "name",
           "type": "text",
         },
@@ -198,7 +196,6 @@
     expect(columns).toMatchInlineSnapshot(`
       [
         {
->>>>>>> 620e0384
           "name": "name",
           "type": "text",
         },
@@ -261,26 +258,15 @@
       ]
     `);
 
-<<<<<<< HEAD
-    const record1 = records.find((record) => record.xata_id === teams[0].xata_id);
-    const record2 = records.find((record) => record.xata_id === teams[1].xata_id);
-=======
     expect(warning).toBeUndefined();
     expect(records).toHaveLength(1);
     expect(records[0].name).toBe('Team ships 2');
->>>>>>> 620e0384
 
     const team = await xata.db.teams.read(records[0].xata_id);
     expect(team).toBeDefined();
     expect(team?.name).toBe('Team ships 2');
   });
 
-<<<<<<< HEAD
-  test('create team', async () => {
-    const { records, warning, columns } = await xata.sql<TeamsRecord>({
-      statement: `INSERT INTO teams (xata_id, name) VALUES ($1, $2) RETURNING *`,
-      params: ['my-id', 'Team ships 2']
-=======
   test.skip("calling xata.sql as a function throws an error because it's not safe", async () => {
     // @ts-expect-error - Testing invalid usage
     await expect(xata.sql('SELECT * FROM teams')).rejects.toThrow(
@@ -309,7 +295,6 @@
     const { rows, warning, columns } = await xata.sql({
       statement: `SELECT * FROM teams WHERE name LIKE '[C] %'`,
       responseType: 'array'
->>>>>>> 620e0384
     });
 
     expect(warning).toBeUndefined();
@@ -318,6 +303,22 @@
     expect(columns).toMatchInlineSnapshot(`
       [
         {
+          "name": "id",
+          "type": "text",
+        },
+        {
+          "name": "xata.version",
+          "type": "int4",
+        },
+        {
+          "name": "xata.createdAt",
+          "type": "timestamptz",
+        },
+        {
+          "name": "xata.updatedAt",
+          "type": "timestamptz",
+        },
+        {
           "name": "name",
           "type": "text",
         },
@@ -331,7 +332,7 @@
         },
         {
           "name": "index",
-          "type": "int4",
+          "type": "int8",
         },
         {
           "name": "rating",
@@ -358,41 +359,14 @@
           "type": "jsonb",
         },
         {
-          "name": "xata_id",
-          "type": "text",
-        },
-        {
-          "name": "xata_version",
-          "type": "int4",
-        },
-        {
-          "name": "xata_createdat",
-          "type": "timestamptz",
-        },
-        {
-          "name": "xata_updatedat",
-          "type": "timestamptz",
-        },
-        {
           "name": "owner",
           "type": "text",
         },
       ]
     `);
 
-<<<<<<< HEAD
-    expect(warning).toBeUndefined();
-    expect(records).toHaveLength(1);
-    expect(records[0].name).toBe('Team ships 2');
-
-    const team = await xata.db.teams.read(records[0].xata_id);
-    expect(team).toBeDefined();
-    expect(team?.name).toBe('Team ships 2');
-  });
-=======
     const record1 = rows.find((row) => row[0] === teams[0].id);
     const record2 = rows.find((row) => row[0] === teams[1].id);
->>>>>>> 620e0384
 
     expect(record1).toBeDefined();
     expect(record1?.[4]).toBe('[C] Cars');
