import fetch from 'cross-fetch';
import dotenv from 'dotenv';
import { join } from 'path';
import { afterAll, beforeAll, describe, expect, test } from 'vitest';
import { XataApiClient } from '../../packages/client/src';
import { XataClient } from '../../packages/codegen/example/xata';
import { mockUsers, teamColumns, userColumns } from '../mock_data';

// Get environment variables before reading them
dotenv.config({ path: join(process.cwd(), '.env') });

let client: XataClient;
let databaseName: string;

const workspace = process.env.XATA_WORKSPACE ?? '';
if (workspace === '') throw new Error('XATA_WORKSPACE environment variable is not set');

const api = new XataApiClient({
  apiKey: process.env.XATA_API_KEY || '',
  fetch
});

beforeAll(async () => {
  const id = Math.round(Math.random() * 100000);

  const database = await api.databases.createDatabase(workspace, `sdk-integration-test-search-${id}`);
  databaseName = database.databaseName;

  client = new XataClient({
    databaseURL: `https://${workspace}.xata.sh/db/${database.databaseName}`,
    branch: 'main',
    apiKey: process.env.XATA_API_KEY || '',
    fetch
  });

  await api.tables.createTable(workspace, databaseName, 'main', 'teams');
  await api.tables.createTable(workspace, databaseName, 'main', 'users');
  await api.tables.setTableSchema(workspace, databaseName, 'main', 'teams', { columns: teamColumns });
  await api.tables.setTableSchema(workspace, databaseName, 'main', 'users', { columns: userColumns });

  await client.db.users.create(mockUsers);

  const ownerAnimals = await client.db.users.filter('full_name', 'Owner of team animals').getFirst();
  const ownerFruits = await client.db.users.filter('full_name', 'Owner of team fruits').getFirst();
  if (!ownerAnimals || !ownerFruits) {
    throw new Error('Could not find owner of team animals or owner of team fruits');
  }

  await client.db.teams.create({
    name: 'Team fruits',
    labels: ['apple', 'banana', 'orange'],
    owner: ownerFruits
  });

  await client.db.teams.create({
    name: 'Team animals',
    labels: ['monkey', 'lion', 'eagle', 'dolphin'],
    owner: ownerAnimals
  });

  await client.db.teams.create({
    name: 'Mixed team fruits & animals',
    labels: ['monkey', 'banana', 'apple', 'dolphin']
  });

  await waitForSearchIndexing();
});

afterAll(async () => {
  await api.databases.deleteDatabase(workspace, databaseName);
});

describe('search', () => {
  test('search in table', async () => {
    const owners = await client.db.users.search('Owner');
    expect(owners.length).toBeGreaterThan(0);

    expect(owners.length).toBe(2);
    expect(owners[0].id).toBeDefined();
    expect(owners[0].full_name?.includes('Owner')).toBeTruthy();
    expect(owners[0].read).toBeDefined();
<<<<<<< HEAD
    expect(owners[0].getMetadata().score).toBeDefined();
=======
    expect(owners[0].getMetadata().table).toBe('users');
>>>>>>> f7969675
  });

  test('search in table with filtering', async () => {
    const owners = await client.db.users.search('Owner', {
      filter: { full_name: 'Owner of team animals' }
    });

    expect(owners.length).toBe(1);
    expect(owners[0].id).toBeDefined();
    expect(owners[0].full_name?.includes('Owner of team animals')).toBeTruthy();
    expect(owners[0].read).toBeDefined();
    expect(owners[0].getMetadata().score).toBeDefined();
  });

  test('search by tables with multiple tables', async () => {
    const { users = [], teams = [] } = await client.search.byTable('fruits', { tables: ['teams', 'users'] });

    expect(users.length).toBeGreaterThan(0);
    expect(teams.length).toBeGreaterThan(0);

    expect(users[0].id).toBeDefined();
    expect(users[0].read).toBeDefined();
    expect(users[0].full_name?.includes('fruits')).toBeTruthy();
    expect(users[0].getMetadata().score).toBeDefined();

    expect(teams[0].id).toBeDefined();
    expect(teams[0].read).toBeDefined();
    expect(teams[0].name?.includes('fruits')).toBeTruthy();
    expect(users[0].getMetadata().score).toBeDefined();
  });

  test('search by table with all tables', async () => {
    const { users = [], teams = [] } = await client.search.byTable('fruits');

    expect(users.length).toBeGreaterThan(0);
    expect(teams.length).toBeGreaterThan(0);

    expect(users[0].id).toBeDefined();
    expect(users[0].read).toBeDefined();
    expect(users[0].full_name?.includes('fruits')).toBeTruthy();
    expect(users[0].getMetadata().score).toBeDefined();

    expect(teams[0].id).toBeDefined();
    expect(teams[0].read).toBeDefined();
    expect(teams[0].name?.includes('fruits')).toBeTruthy();
    expect(teams[0].getMetadata().score).toBeDefined();
  });

  test('search all with multiple tables', async () => {
    const results = await client.search.all('fruits', { tables: ['teams', 'users'] });

    for (const result of results) {
      if (result.table === 'teams') {
        expect(result.record.id).toBeDefined();
        expect(result.record.read).toBeDefined();
        expect(result.record.name?.includes('fruits')).toBeTruthy();
<<<<<<< HEAD
        expect(result.record.getMetadata().score).toBeDefined();
=======
        expect(result.record.getMetadata().table).toBe('teams');
>>>>>>> f7969675
      } else {
        expect(result.record.id).toBeDefined();
        expect(result.record.read).toBeDefined();
        expect(result.record.full_name?.includes('fruits')).toBeTruthy();
<<<<<<< HEAD
        expect(result.record.getMetadata().score).toBeDefined();
=======
        expect(result.record.getMetadata().table).toBe('users');
>>>>>>> f7969675
      }
    }
  });

  test('search all with one table', async () => {
    const results = await client.search.all('fruits', { tables: ['teams'] });

    for (const result of results) {
      expect(result.record.id).toBeDefined();
      expect(result.record.read).toBeDefined();
      expect(result.record.name?.includes('fruits')).toBeTruthy();
      expect(result.record.getMetadata().score).toBeDefined();

      //@ts-expect-error
      result.table === 'users';
    }
  });

  test('search all with all tables', async () => {
    const results = await client.search.all('fruits');

    for (const result of results) {
      if (result.table === 'teams') {
        expect(result.record.id).toBeDefined();
        expect(result.record.read).toBeDefined();
        expect(result.record.name?.includes('fruits')).toBeTruthy();
        expect(result.record.getMetadata().score).toBeDefined();
      } else {
        expect(result.record.id).toBeDefined();
        expect(result.record.read).toBeDefined();
        expect(result.record.full_name?.includes('fruits')).toBeTruthy();
        expect(result.record.getMetadata().score).toBeDefined();
      }
    }
  });

  test('search all with filters', async () => {
    const results = await client.search.all('fruits', {
      tables: [{ table: 'teams', filter: { name: 'Team fruits' } }]
    });

    expect(results.length).toBe(1);
    expect(results[0].table).toBe('teams');

    if (results[0].table === 'teams') {
      expect(results[0].record.id).toBeDefined();
      expect(results[0].record.read).toBeDefined();
      expect(results[0].record.name?.includes('fruits')).toBeTruthy();
      expect(results[0].record.getMetadata().score).toBeDefined();
    }
  });
});

async function waitForSearchIndexing(): Promise<void> {
  const { users = [], teams = [] } = await client.search.byTable('fruits');
  if (users.length === 0 || teams.length === 0) {
    await new Promise((resolve) => setTimeout(resolve, 2000));
    return waitForSearchIndexing();
  }
}<|MERGE_RESOLUTION|>--- conflicted
+++ resolved
@@ -79,11 +79,8 @@
     expect(owners[0].id).toBeDefined();
     expect(owners[0].full_name?.includes('Owner')).toBeTruthy();
     expect(owners[0].read).toBeDefined();
-<<<<<<< HEAD
     expect(owners[0].getMetadata().score).toBeDefined();
-=======
     expect(owners[0].getMetadata().table).toBe('users');
->>>>>>> f7969675
   });
 
   test('search in table with filtering', async () => {
@@ -140,20 +137,14 @@
         expect(result.record.id).toBeDefined();
         expect(result.record.read).toBeDefined();
         expect(result.record.name?.includes('fruits')).toBeTruthy();
-<<<<<<< HEAD
-        expect(result.record.getMetadata().score).toBeDefined();
-=======
+        expect(result.record.getMetadata().score).toBeDefined();
         expect(result.record.getMetadata().table).toBe('teams');
->>>>>>> f7969675
       } else {
         expect(result.record.id).toBeDefined();
         expect(result.record.read).toBeDefined();
         expect(result.record.full_name?.includes('fruits')).toBeTruthy();
-<<<<<<< HEAD
-        expect(result.record.getMetadata().score).toBeDefined();
-=======
         expect(result.record.getMetadata().table).toBe('users');
->>>>>>> f7969675
+        expect(result.record.getMetadata().score).toBeDefined();
       }
     }
   });
