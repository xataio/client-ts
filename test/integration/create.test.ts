--- conflicted
+++ resolved
@@ -60,12 +60,8 @@
     expect(user.name).toBe('User ships');
     expect(user.read).toBeDefined();
     expect(user.team).toBeDefined();
-<<<<<<< HEAD
-    expect(user.team).toBe(team.xata_id);
-=======
     expect(user.team?.xata_id).toBe(team.xata_id);
     expect(user.team?.name).toBe('Team ships');
->>>>>>> a2dd3630
 
     expect(user.xata_createdat).toBeInstanceOf(Date);
     expect(user.xata_updatedat).toBeInstanceOf(Date);
@@ -78,14 +74,8 @@
     // @ts-expect-error
     expect(json.read).not.toBeDefined();
     expect(json.team).toBeDefined();
-<<<<<<< HEAD
-    expect(json.team).toBe(team.xata_id);
-    // @ts-expect-error
-    expect(json.team.read).not.toBeDefined();
-=======
     expect(json.team?.xata_id).toBe(team.xata_id);
     expect(json.team?.name).toBe('Team ships');
->>>>>>> a2dd3630
   });
 
   test('create multiple teams without ids', async () => {
