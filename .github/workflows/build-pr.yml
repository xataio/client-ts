--- conflicted
+++ resolved
@@ -92,10 +92,6 @@
         if: ${{ steps.secrets.outputs.exist == 'true' && github.event_name == 'pull_request' }}
         env:
           GITHUB_TOKEN: ${{ secrets.GIT_TOKEN }}
-<<<<<<< HEAD
-          NPM_TOKEN: ${{ secrets.NPM_TOKEN }}
-=======
->>>>>>> 195e58b7
         run: |
           cat << EOF > .changeset/force-canary-build.md
           ---
