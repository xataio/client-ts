name: Release CLI Assets

on:
  workflow_call:
    inputs:
      publishedPackages:
        description: 'Published packages'
        required: true
        type: string
      commitSha:
        description: 'Commit SHA'
        required: true
        type: string
  workflow_dispatch:
    inputs:
      publishedPackages:
        description: 'Published packages'
        required: true
        default: '[{"name": "@xata.io/cli", "version": "1.2.0"}]'
        type: string
      commitSha:
        description: 'Commit SHA'
        required: true
        type: string

permissions:
  id-token: write
  contents: write
  packages: write
  pages: write
  pull-requests: write

jobs:
  release-cli-assets:
    name: Release CLI assets
    outputs:
      version: ${{ steps.capture-version.outputs.version }}
      mac_intel_sha: ${{steps.sha-macos.outputs.sha-macos-intel}}
      mac_arm_sha: ${{ steps.sha-macos.outputs.sha-macos-arm }}
      linux_sha: ${{ steps.sha-ubuntu.outputs.sha-linux }}
      linux_arm_sha: ${{ steps.sha-ubuntu.outputs.sha-linux-arm }}
    strategy:
      matrix:
        os: [ubuntu-latest, macos-latest]
    runs-on: ${{ matrix.os }}
    steps:
      - uses: actions/checkout@v3
        with:
          # This makes Actions fetch all Git history so that Changesets can generate changelogs with the correct commits
          fetch-depth: 0
          # This makes the PR pushed to use GITHUB_TOKEN and trigger the checks
          persist-credentials: false

      - name: Configure
        run: |
          echo "NVMRC=$(cat .nvmrc)" >> $GITHUB_OUTPUT
        id: config

      - name: Install pnpm
        uses: pnpm/action-setup@v4

      - name: Use Node.js ${{ steps.config.outputs.NVMRC }}
        uses: actions/setup-node@v3
        with:
          node-version: ${{ steps.config.outputs.NVMRC }}
          cache: 'pnpm'

      - name: Install the Apple certificate
        if: matrix.os == 'macos-latest'
        env:
          BUILD_CERTIFICATE_BASE64: ${{ secrets.APPLE_DEVELOPER_ID_CERT_P12 }}
          P12_PASSWORD: ${{ secrets.APPLE_DEVELOPER_ID_CERT_SECRET }}
          KEYCHAIN_PASSWORD: ${{ secrets.APPLE_DEVELOPER_ID_CERT_SECRET }}
        run: |
          # create variables
          CERTIFICATE_PATH=$RUNNER_TEMP/build_certificate.p12
          KEYCHAIN_PATH=$RUNNER_TEMP/app-signing.keychain-db

          # import certificate from secrets
          echo -n "$BUILD_CERTIFICATE_BASE64" | base64 --decode -o $CERTIFICATE_PATH

          # create temporary keychain
          security create-keychain -p "$KEYCHAIN_PASSWORD" $KEYCHAIN_PATH
          security set-keychain-settings -lut 21600 $KEYCHAIN_PATH
          security unlock-keychain -p "$KEYCHAIN_PASSWORD" $KEYCHAIN_PATH

          # import certificate to keychain
          security import $CERTIFICATE_PATH -P "$P12_PASSWORD" -A -t cert -f pkcs12 -k $KEYCHAIN_PATH
          security set-key-partition-list -S apple-tool:,apple: -k "$KEYCHAIN_PASSWORD" $KEYCHAIN_PATH
          security list-keychain -d user -s $KEYCHAIN_PATH

      - name: Install dependencies
        run: pnpm install --frozen-lockfile

      - name: Build
        run: pnpm build

      - name: Install windows dependencies
        if: matrix.os == 'ubuntu-latest'
        run: |
          sudo apt-get update
          sudo apt-get install -y nsis
          sudo apt-get install -y p7zip

<<<<<<< HEAD
      - name: Write windows certificate to file
        env:
          XATA_WINDOWS_CERTIFICATE_KEY: ${{ secrets.WINDOWS_CERTIFICATE_KEY }}
        if: matrix.os == 'ubuntu-latest'
        run: |
          # create variables
          CERTIFICATE_PATH=~/xata.key

          echo -n `$XATA_WINDOWS_CERTIFICATE_KEY` >> $CERTIFICATE_PATH
          echo $CERTIFICATE_PATH

      - name: Release CLI Assets
        run: pnpm run release:cli
=======
      - name: Configure AWS Credentials for production
        uses: aws-actions/configure-aws-credentials@v4
        with:
          role-to-assume: ${{ secrets.CLI_ASSETS_UPLOAD_ROLE }}
          aws-region: us-east-1
          mask-aws-account-id: 'no'

      - name: Pack
        run: pnpm run release:cli:pack
>>>>>>> 0c18aa58
        env:
          PUBLISHED_PACKAGES: ${{ inputs.publishedPackages }}
          MATRIX_OS: ${{ matrix.os }}

      - name: Upload CLI Assets to GitHub Releases
        run: pnpm run release:cli:upload:gh
        env:
          MATRIX_OS: ${{ matrix.os }}
          GITHUB_TOKEN: ${{ secrets.GITHUB_TOKEN }}
          XATA_WINDOWS_SIGNING_PASS: "'${{ secrets.WINDOWS_CERTIFICATE_SECRET }}'"

      - name: Debian cert
        if: matrix.os == 'ubuntu-latest'
        working-directory: /home/runner/work/client-ts/client-ts/cli/dist/deb
        run: |
          echo "$DEBIAN_GPG_KEY_PRIVATE" | gpg --import --batch --passphrase "$DEBIAN_GPG_KEY_PASS"
          gpg --digest-algo SHA512 --clearsign --pinentry-mode loopback --passphrase "$DEBIAN_GPG_KEY_PASS" -u $DEBIAN_GPG_KEY_ID -o InRelease Release 
          gpg --digest-algo SHA512 -abs --pinentry-mode loopback --passphrase "$DEBIAN_GPG_KEY_PASS" -u $DEBIAN_GPG_KEY_ID -o Release.gpg Release 
          echo "Signed debian packages successfully"
          echo "sha256 sums:"
          sha256sum *Release*

          mkdir -p /home/runner/work/client-ts/client-ts/cli/dist/apt
          echo "$DEBIAN_GPG_KEY_PUBLIC" > /home/runner/work/client-ts/client-ts/cli/dist/apt/release.key
        env:
          DEBIAN_GPG_KEY_PRIVATE: ${{ secrets.DEBIAN_GPG_KEY_PRIVATE }}
          DEBIAN_GPG_KEY_PASS: ${{ secrets.DEBIAN_GPG_KEY_PASS }}
          DEBIAN_GPG_KEY_PUBLIC: ${{ secrets.DEBIAN_GPG_KEY_PUBLIC }}
          DEBIAN_GPG_KEY_ID: ${{ secrets.DEBIAN_GPG_KEY_ID }}

      - name: Capture version
        id: capture-version
        working-directory: ./cli
        run: echo "version=$(cat package.json | jq -r '.version')" >> $GITHUB_OUTPUT

      - name: Create SHA outputs macos
        if: matrix.os == 'macos-latest'
        working-directory: ./cli/dist
        id: sha-macos
        run: |
          ls -l
          VER="${{steps.capture-version.outputs.version}}"
          COMMITSHA="${{inputs.commitSha}}"
          COM="$(echo $COMMITSHA | head -c8)"
          echo "sha-macos-arm=$(shasum --algorithm 256 xata-v${VER}-${COM}-darwin-arm64.tar.xz | cut -d" " -f1)" >> "$GITHUB_OUTPUT"
          echo "sha-macos-intel=$(shasum --algorithm 256 xata-v${VER}-${COM}-darwin-x64.tar.xz | cut -d" " -f1)" >> "$GITHUB_OUTPUT"

      - name: Create SHA outputs ubuntu
        if: matrix.os == 'ubuntu-latest'
        working-directory: ./cli/dist
        id: sha-ubuntu
        run: |
          ls -l
          VER="${{steps.capture-version.outputs.version}}"
          COMMITSHA="${{inputs.commitSha}}"
          COM="$(echo $COMMITSHA | head -c8)"
          echo "sha-linux=$(sha256sum xata-v${VER}-${COM}-linux-arm.tar.xz | cut -d " " -f1)" >> "$GITHUB_OUTPUT"
          echo "sha-linux-arm=$(sha256sum xata-v${VER}-${COM}-linux-arm64.tar.xz | cut -d " " -f1)" >> "$GITHUB_OUTPUT"

      - name: Upload and Promote CLI Assets to S3
        run: pnpm run release:cli:upload:s3
        env:
          MATRIX_OS: ${{ matrix.os }}
          COMMIT_SHA: ${{ inputs.commitSha }}

      - name: Pack (Windows only)
        if: matrix.os == 'ubuntu-latest'
        run: pnpm run release:cli:pack
        env:
          PUBLISHED_PACKAGES: ${{ inputs.publishedPackages }}
          MATRIX_OS: ${{ matrix.os }}
          OS_OVERRIDE: windows-latest
      - name: Upload CLI Assets to GitHub Releases (Windows only)
        run: pnpm run release:cli:upload:gh
        if: matrix.os == 'ubuntu-latest'
        env:
          MATRIX_OS: ${{ matrix.os }}
          GITHUB_TOKEN: ${{ secrets.GITHUB_TOKEN }}
          OS_OVERRIDE: windows-latest
      - name: Upload and Promote CLI Assets to S3 (Windows only)
        if: matrix.os == 'ubuntu-latest'
        run: pnpm run release:cli:upload:s3
        env:
          MATRIX_OS: ${{ matrix.os }}
          COMMIT_SHA: ${{ inputs.commitSha }}
          OS_OVERRIDE: windows-latest

      - name: Clean up keychain
        if: matrix.os == 'macos-latest'
        run: |
          security delete-keychain $RUNNER_TEMP/app-signing.keychain-db

  update-homebrew:
    needs: [release-cli-assets]
    name: Update Homebrew Formula
    runs-on: ubuntu-latest
    env:
      GITHUB_TOKEN: ${{ secrets.GIT_TOKEN }}
    steps:
      - uses: actions/checkout@v3
        with:
          repository: xataio/homebrew-brew
          ref: 'main'
          token: ${{ secrets.GIT_TOKEN }}
          fetch-depth: 0

      - name: setup git config
        run: |
          git config user.email "system@xata.io"
          git config user.name "Xata"

      - name: Read template file
        id: gettemplate
        run: |
          {
            echo 'template<<EOF'
            cat ./Template/xata.rb
            echo
            echo EOF
          } >> "$GITHUB_OUTPUT"

      - name: Update Homebrew Formula using template variables
        id: updateformula
        env:
          TEMPLATE_CONTENTS: ${{ steps.gettemplate.outputs.template }}
        run: |
          echo "$TEMPLATE_CONTENTS" > ./Formula/xata.rb
          sed -i 's/__CLI_VERSION__/${{ needs.release-cli-assets.outputs.version }}/g' ./Formula/xata.rb
          sed -i 's/__CLI_MAC_INTEL_SHA256__/${{ needs.release-cli-assets.outputs.mac_intel_sha }}/g' ./Formula/xata.rb
          sed -i 's/__CLI_MAC_ARM_SHA256__/${{ needs.release-cli-assets.outputs.mac_arm_sha }}/g' ./Formula/xata.rb
          sed -i 's/__CLI_LINUX_SHA256__/${{ needs.release-cli-assets.outputs.linux_sha }}/g' ./Formula/xata.rb
          sed -i 's/__CLI_LINUX_ARM_SHA256__/${{ needs.release-cli-assets.outputs.linux_arm_sha }}/g' ./Formula/xata.rb

          VER="${{needs.release-cli-assets.outputs.version}}"
          COMMITSHA="${{inputs.commitSha}}"
          COM="$(echo $COMMITSHA | head -c8)"
          BASE_URL="https://xata-cli-assets.s3.us-east-1.amazonaws.com/versions/${VER}/${COM}/xata-v${VER}-${COM}"

          CLI_MAC_INTEL_DOWNLOAD_URL="${BASE_URL}-darwin-x64.tar.xz"
          CLI_MAC_ARM_DOWNLOAD_URL="${BASE_URL}-darwin-arm64.tar.xz"
          CLI_LINUX_DOWNLOAD_URL="${BASE_URL}-linux-x64.tar.xz"
          CLI_LINUX_ARM_DOWNLOAD_URL="${BASE_URL}-linux-arm64.tar.xz"

          sed -i "s|__CLI_MAC_INTEL_DOWNLOAD_URL__|${CLI_MAC_INTEL_DOWNLOAD_URL}|g" ./Formula/xata.rb
          sed -i "s|__CLI_MAC_ARM_DOWNLOAD_URL__|${CLI_MAC_ARM_DOWNLOAD_URL}|g" ./Formula/xata.rb
          sed -i "s|__CLI_LINUX_DOWNLOAD_URL__|${CLI_LINUX_DOWNLOAD_URL}|g" ./Formula/xata.rb
          sed -i "s|__CLI_LINUX_ARM_DOWNLOAD_URL__|${CLI_LINUX_ARM_DOWNLOAD_URL}|g" ./Formula/xata.rb

      - name: Read formula file
        id: getformula
        run: |
          {
            echo 'formula<<EOF'
            cat ./Formula/xata.rb
            echo
            echo EOF
          } >> "$GITHUB_OUTPUT"

      - name: commit changes
        run: git commit -a -m "Update dependencies to version ${{ needs.release-cli-assets.outputs.version }}"

      - name: Push changes
        uses: ad-m/github-push-action@master
        with:
          github_token: ${{ secrets.GIT_TOKEN }}
          branch: main
          repository: xataio/homebrew-brew<|MERGE_RESOLUTION|>--- conflicted
+++ resolved
@@ -102,7 +102,6 @@
           sudo apt-get install -y nsis
           sudo apt-get install -y p7zip
 
-<<<<<<< HEAD
       - name: Write windows certificate to file
         env:
           XATA_WINDOWS_CERTIFICATE_KEY: ${{ secrets.WINDOWS_CERTIFICATE_KEY }}
@@ -114,9 +113,6 @@
           echo -n `$XATA_WINDOWS_CERTIFICATE_KEY` >> $CERTIFICATE_PATH
           echo $CERTIFICATE_PATH
 
-      - name: Release CLI Assets
-        run: pnpm run release:cli
-=======
       - name: Configure AWS Credentials for production
         uses: aws-actions/configure-aws-credentials@v4
         with:
@@ -126,7 +122,6 @@
 
       - name: Pack
         run: pnpm run release:cli:pack
->>>>>>> 0c18aa58
         env:
           PUBLISHED_PACKAGES: ${{ inputs.publishedPackages }}
           MATRIX_OS: ${{ matrix.os }}
