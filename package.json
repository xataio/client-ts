{
  "name": "client-ts",
  "version": "1.0.0",
  "description": "",
  "main": "index.js",
  "scripts": {
    "test": "vitest",
    "lint": "eslint .",
    "lint:fix": "eslint . --fix",
    "prepare": "husky install",
    "postinstall": "lerna bootstrap",
    "build": "lerna run build",
    "size": "npm run build && size-limit",
    "openapi-gen": "openapi-codegen xatabase",
    "build-example": "cd packages/codegen && npm run example-ts && npm run example-js && cd .."
  },
  "repository": {
    "type": "git",
    "url": "git+https://github.com/xataio/client-ts.git"
  },
  "keywords": [],
  "author": "",
  "license": "MIT",
  "bugs": {
    "url": "https://github.com/xataio/client-ts/issues"
  },
  "homepage": "https://github.com/xataio/client-ts#readme",
  "devDependencies": {
    "@babel/core": "^7.18.5",
    "@babel/preset-env": "^7.18.2",
    "@babel/preset-typescript": "^7.17.12",
    "@changesets/changelog-github": "^0.4.5",
    "@changesets/cli": "^2.23.0",
    "@openapi-codegen/cli": "^1.5.2",
    "@openapi-codegen/typescript": "^4.0.1",
    "@rollup/plugin-node-resolve": "^13.3.0",
    "@size-limit/preset-small-lib": "^7.0.8",
<<<<<<< HEAD
    "@types/node": "^17.0.41",
=======
    "@types/node": "^17.0.42",
>>>>>>> db2cdbdb
    "@typescript-eslint/eslint-plugin": "^5.27.1",
    "@typescript-eslint/parser": "^5.27.1",
    "cross-fetch": "^3.1.5",
    "dotenv": "^16.0.1",
    "eslint": "^8.17.0",
    "eslint-import-resolver-typescript": "^2.7.1",
    "eslint-plugin-import": "^2.26.0",
    "husky": "^8.0.1",
<<<<<<< HEAD
    "lerna": "^5.1.0",
    "lint-staged": "^13.0.0",
    "msw": "^0.42.0",
=======
    "lerna": "^5.1.2",
    "lint-staged": "^13.0.1",
    "msw": "^0.42.1",
>>>>>>> db2cdbdb
    "prettier": "^2.6.2",
    "rollup-plugin-auto-external": "^2.0.0",
    "rollup-plugin-dts": "^4.2.2",
    "rollup-plugin-esbuild": "^4.9.1",
    "rollup-plugin-node-builtins": "^2.1.2",
    "rollup-plugin-node-globals": "^1.4.0",
    "rollup-plugin-preserve-shebang": "^1.0.1",
    "size-limit": "^7.0.8",
    "ts-node": "^10.8.1",
    "typescript": "^4.7.3",
    "vitest": "^0.14.2",
    "zod": "^3.17.3"
  },
  "lint-staged": {
    "codegen/src/*.{js,ts,tsx}": [
      "npm run build-example",
      "git add codegen/example"
    ],
    "*.{js,ts,tsx}": [
      "eslint --cache --fix",
      "prettier --write"
    ],
    "*.{css,json,md,yml,yaml}": [
      "prettier --write"
    ]
  },
  "size-limit": [
    {
      "path": "packages/client/dist/index.mjs"
    },
    {
      "path": "packages/client/dist/index.cjs"
    },
    {
      "path": "packages/codegen/dist/index.mjs"
    },
    {
      "path": "packages/codegen/dist/index.cjs"
    }
  ]
}<|MERGE_RESOLUTION|>--- conflicted
+++ resolved
@@ -35,11 +35,7 @@
     "@openapi-codegen/typescript": "^4.0.1",
     "@rollup/plugin-node-resolve": "^13.3.0",
     "@size-limit/preset-small-lib": "^7.0.8",
-<<<<<<< HEAD
-    "@types/node": "^17.0.41",
-=======
     "@types/node": "^17.0.42",
->>>>>>> db2cdbdb
     "@typescript-eslint/eslint-plugin": "^5.27.1",
     "@typescript-eslint/parser": "^5.27.1",
     "cross-fetch": "^3.1.5",
@@ -48,15 +44,9 @@
     "eslint-import-resolver-typescript": "^2.7.1",
     "eslint-plugin-import": "^2.26.0",
     "husky": "^8.0.1",
-<<<<<<< HEAD
-    "lerna": "^5.1.0",
-    "lint-staged": "^13.0.0",
-    "msw": "^0.42.0",
-=======
     "lerna": "^5.1.2",
     "lint-staged": "^13.0.1",
     "msw": "^0.42.1",
->>>>>>> db2cdbdb
     "prettier": "^2.6.2",
     "rollup-plugin-auto-external": "^2.0.0",
     "rollup-plugin-dts": "^4.2.2",
