--- conflicted
+++ resolved
@@ -30,14 +30,9 @@
     "@babel/core": "^7.16.12",
     "@babel/preset-env": "^7.16.11",
     "@babel/preset-typescript": "^7.16.7",
-<<<<<<< HEAD
     "@changesets/cli": "^2.21.1",
-    "@openapi-codegen/cli": "^1.4.0",
-    "@openapi-codegen/typescript": "^3.0.0",
-=======
     "@openapi-codegen/cli": "^1.5.0",
     "@openapi-codegen/typescript": "^3.0.1",
->>>>>>> f2b2fa66
     "@size-limit/preset-small-lib": "^7.0.8",
     "@types/jest": "^27.4.0",
     "@types/node": "^17.0.18",
