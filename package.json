--- conflicted
+++ resolved
@@ -51,11 +51,7 @@
     "prettier": "^2.6.2",
     "size-limit": "^7.0.8",
     "ts-node": "^10.7.0",
-<<<<<<< HEAD
-    "typescript": "^4.7.0-beta"
-=======
     "typescript": "^4.6.4"
->>>>>>> 74f4f6ff
   },
   "lint-staged": {
     "codegen/src/*.{js,ts,tsx}": [
