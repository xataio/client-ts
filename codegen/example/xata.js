<<<<<<< HEAD
import { BaseClient, RestRespositoryFactory } from "../../client/src";
/** @typedef { import('./types').Team } Team */
/** @typedef { import('./types').TeamRecord } TeamRecord */
/** @typedef { import('../../client/src').Repository<Team, TeamRecord> } TeamRepository */
/** @typedef { import('./types').User } User */
/** @typedef { import('./types').UserRecord } UserRecord */
/** @typedef { import('../../client/src').Repository<User, UserRecord> } UserRepository */
/** @typedef { import('./types').Foobar } Foobar */
/** @typedef { import('./types').FoobarRecord } FoobarRecord */
/** @typedef { import('../../client/src').Repository<Foobar, FoobarRecord> } FoobarRepository */
/** @typedef { import('./types').Nasdaq } Nasdaq */
/** @typedef { import('./types').NasdaqRecord } NasdaqRecord */
/** @typedef { import('../../client/src').Repository<Nasdaq, NasdaqRecord> } NasdaqRepository */
const links = {
  teams: [["owner", "users"]],
  users: [["team", "teams"]],
  foobar: [],
  nasdaq: [],
};
export class XataClient extends BaseClient {
=======
import { buildClient } from "../../client/src";
const links = { teams: [["owner", "users"]], users: [["team", "teams"]] };
/** @typedef { import('./types').DatabaseSchema } DatabaseSchema */
/** @typedef { import('../../client/src').SchemaNamespace<DatabaseSchema> } SchemaNamespace */
/** @typedef { import('../../client/src').SearchNamespace<DatabaseSchema> } SearchNamespace */
/** @typedef { { db: SchemaNamespace, search: SearchNamespace }} Namespaces */
/** @type { import('../../client/src').WrapperConstructor<DatabaseSchema, Namespaces> } */
const DatabaseClient = buildClient();
export class XataClient extends DatabaseClient {
>>>>>>> 2ab8b474
  constructor(options) {
    super(
      { databaseURL: "https://test-r5vcv5.xata.sh/db/test", ...options },
      links
    );
<<<<<<< HEAD
    const factory = options?.repositoryFactory || new RestRespositoryFactory();
    /** @type {{ "teams": TeamRepository; "users": UserRepository; "foobar": FoobarRepository; "nasdaq": NasdaqRepository }} */
    this.db = {
      teams: factory.createRepository(this, "teams", links),
      users: factory.createRepository(this, "users", links),
      foobar: factory.createRepository(this, "foobar", links),
      nasdaq: factory.createRepository(this, "nasdaq", links),
    };
=======
>>>>>>> 2ab8b474
  }
}<|MERGE_RESOLUTION|>--- conflicted
+++ resolved
@@ -1,27 +1,10 @@
-<<<<<<< HEAD
-import { BaseClient, RestRespositoryFactory } from "../../client/src";
-/** @typedef { import('./types').Team } Team */
-/** @typedef { import('./types').TeamRecord } TeamRecord */
-/** @typedef { import('../../client/src').Repository<Team, TeamRecord> } TeamRepository */
-/** @typedef { import('./types').User } User */
-/** @typedef { import('./types').UserRecord } UserRecord */
-/** @typedef { import('../../client/src').Repository<User, UserRecord> } UserRepository */
-/** @typedef { import('./types').Foobar } Foobar */
-/** @typedef { import('./types').FoobarRecord } FoobarRecord */
-/** @typedef { import('../../client/src').Repository<Foobar, FoobarRecord> } FoobarRepository */
-/** @typedef { import('./types').Nasdaq } Nasdaq */
-/** @typedef { import('./types').NasdaqRecord } NasdaqRecord */
-/** @typedef { import('../../client/src').Repository<Nasdaq, NasdaqRecord> } NasdaqRepository */
+import { buildClient } from "../../client/src";
 const links = {
   teams: [["owner", "users"]],
   users: [["team", "teams"]],
   foobar: [],
   nasdaq: [],
 };
-export class XataClient extends BaseClient {
-=======
-import { buildClient } from "../../client/src";
-const links = { teams: [["owner", "users"]], users: [["team", "teams"]] };
 /** @typedef { import('./types').DatabaseSchema } DatabaseSchema */
 /** @typedef { import('../../client/src').SchemaNamespace<DatabaseSchema> } SchemaNamespace */
 /** @typedef { import('../../client/src').SearchNamespace<DatabaseSchema> } SearchNamespace */
@@ -29,22 +12,10 @@
 /** @type { import('../../client/src').WrapperConstructor<DatabaseSchema, Namespaces> } */
 const DatabaseClient = buildClient();
 export class XataClient extends DatabaseClient {
->>>>>>> 2ab8b474
   constructor(options) {
     super(
       { databaseURL: "https://test-r5vcv5.xata.sh/db/test", ...options },
       links
     );
-<<<<<<< HEAD
-    const factory = options?.repositoryFactory || new RestRespositoryFactory();
-    /** @type {{ "teams": TeamRepository; "users": UserRepository; "foobar": FoobarRepository; "nasdaq": NasdaqRepository }} */
-    this.db = {
-      teams: factory.createRepository(this, "teams", links),
-      users: factory.createRepository(this, "users", links),
-      foobar: factory.createRepository(this, "foobar", links),
-      nasdaq: factory.createRepository(this, "nasdaq", links),
-    };
-=======
->>>>>>> 2ab8b474
   }
 }