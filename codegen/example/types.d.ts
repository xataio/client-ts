--- conflicted
+++ resolved
@@ -1,6 +1,5 @@
 import { BaseClientOptions, XataRecord } from '../../client/src';
 export interface Team {
-<<<<<<< HEAD
     owner?: UserRecord | null;
     name?: string | null;
     labels?: string[] | null;
@@ -42,37 +41,14 @@
     email?: string | null;
 }
 export declare type NasdaqRecord = Nasdaq & XataRecord;
-export declare class XataClient extends BaseClient<{
-    "teams": Repository<Team>;
-    "users": Repository<User>;
-    "foobar": Repository<Foobar>;
-    "nasdaq": Repository<Nasdaq>;
-}> {
-    constructor(options?: XataClientOptions);
-}
-=======
-    name?: string | null;
-    labels?: string[] | null;
-    owner?: UserRecord | null;
-}
-export declare type TeamRecord = Team & XataRecord;
-export interface User {
-    email?: string | null;
-    full_name?: string | null;
-    address?: {
-        street?: string | null;
-        zipcode?: number | null;
-    } | null;
-    team?: TeamRecord | null;
-}
-export declare type UserRecord = User & XataRecord;
 export declare type DatabaseSchema = {
     teams: Team;
     users: User;
+    foobar: Foobar;
+    nasdaq: Nasdaq;
 };
 declare const DatabaseClient: any;
 export declare class XataClient extends DatabaseClient {
     constructor(options?: BaseClientOptions);
 }
-export {};
->>>>>>> 2ab8b474
+export {};