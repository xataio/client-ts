--- conflicted
+++ resolved
@@ -5,17 +5,6 @@
   test: {
     // TODO: Parallelize tests and mark integration tests as long-running
     testTimeout: 50000,
-<<<<<<< HEAD
-    hookTimeout: 50000,
-    exclude: [
-      // Default values
-      '**/node_modules/**',
-      '**/dist/**',
-      '**/cypress/**',
-      '**/.{idea,git,cache,output,temp}/**'
-    ]
-=======
     hookTimeout: 120000
->>>>>>> f8aac495
   }
 });