--- conflicted
+++ resolved
@@ -105,13 +105,8 @@
 
     await command.run();
 
-<<<<<<< HEAD
     expect(readFile).toHaveBeenCalledWith(credentialsPath, 'utf-8');
-    expect(promptsMock).toHaveBeenCalledOnce();
-=======
-    expect(readFile).toHaveBeenCalledWith(keyPath, 'utf-8');
     expect(promptsMock).toHaveBeenCalledTimes(2);
->>>>>>> 5c84b4bf
     expect(promptsMock.mock.calls[0]).toMatchInlineSnapshot(`
       [
         {
