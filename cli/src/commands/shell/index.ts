--- conflicted
+++ resolved
@@ -1,21 +1,8 @@
-<<<<<<< HEAD
+import { run } from '@xata.io/shell';
 import { BaseCommand } from '../../base.js';
 
 export default class Shell extends BaseCommand {
-  static description = 'Open a shell to the current database';
-
-  static examples = [];
-
-  static flags = {};
-
-  static args = [];
-=======
-import { Command } from '@oclif/core';
-import { run } from '@xata.io/shell';
-
-export default class Shell extends Command {
   static description = 'Open a shell to the current database and branch';
->>>>>>> 33b977d5
 
   async run(): Promise<void> {
     await run({});
