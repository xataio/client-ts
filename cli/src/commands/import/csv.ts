<<<<<<< HEAD
import { Flags } from '@oclif/core';
import { readFile } from 'fs/promises';
import glob from 'glob';
=======
import { Args, Flags } from '@oclif/core';
import { CompareSchemaResult, createProcessor, parseCSVFile, parseCSVStream } from '@xata.io/importer';
import chalk from 'chalk';
>>>>>>> 499146f7
import { BaseCommand } from '../../base.js';
import { isFileEncoding } from '../../utils/files.js';
import { commonImportFlags, csvFlags } from '../../utils/importer.js';

<<<<<<< HEAD
export default class ImportCSVCommand extends BaseCommand {
  static description = 'Import CSV data into a database';
=======
export default class ImportCSV extends BaseCommand<typeof ImportCSV> {
  static description = 'Import a CSV file';
>>>>>>> 499146f7

  static examples = [];

  static flags = {
    ...this.databaseURLFlag,
    ...commonImportFlags(),
    ...csvFlags()
  };

<<<<<<< HEAD
  static args = [{ name: 'files', description: 'Files to upload', required: true }];

  async run(): Promise<void> {
    const { flags, args } = await this.parse(ImportCSVCommand);
    const { encoding, delimiter, header, skipEmptyLines, nullValues, quoteChar, escapeChar, newline, commentPrefix } =
      flags;
=======
  static args = {
    file: Args.string({ description: 'The file to be imported', required: true })
  };

  async run(): Promise<void> {
    const { args, flags } = await this.parseCommand();
    const { file } = args;
    const {
      table,
      types,
      columns,
      'no-header': noHeader,
      create,
      'no-column-name-normalization': ignoreColumnNormalization,
      'batch-size': batchSize,
      'max-rows': maxRows,
      'skip-rows': skipRows,
      delimiter,
      'null-value': nullValue
    } = flags;
>>>>>>> 499146f7

    if (!isFileEncoding(encoding)) {
      this.error(`Invalid encoding: ${encoding}`);
    }

    const xata = await this.getXataClient();

    const filenames = glob.sync(args.files);
    const files = await Promise.all(filenames.map((filename) => readFile(filename, { encoding })));

    const payload = await xata.import.file({
      files,
      parserOptions: {
        csv: { delimiter, header, skipEmptyLines, nullValues, quoteChar, escapeChar, newline, commentPrefix }
      }
    });

    this.log({ delimiter, header, skipEmptyLines, nullValues, quoteChar, escapeChar, newline, commentPrefix });

    this.log(payload);
  }
}<|MERGE_RESOLUTION|>--- conflicted
+++ resolved
@@ -1,61 +1,29 @@
-<<<<<<< HEAD
-import { Flags } from '@oclif/core';
+import { Args } from '@oclif/core';
 import { readFile } from 'fs/promises';
 import glob from 'glob';
-=======
-import { Args, Flags } from '@oclif/core';
-import { CompareSchemaResult, createProcessor, parseCSVFile, parseCSVStream } from '@xata.io/importer';
-import chalk from 'chalk';
->>>>>>> 499146f7
 import { BaseCommand } from '../../base.js';
 import { isFileEncoding } from '../../utils/files.js';
 import { commonImportFlags, csvFlags } from '../../utils/importer.js';
 
-<<<<<<< HEAD
-export default class ImportCSVCommand extends BaseCommand {
-  static description = 'Import CSV data into a database';
-=======
 export default class ImportCSV extends BaseCommand<typeof ImportCSV> {
   static description = 'Import a CSV file';
->>>>>>> 499146f7
 
   static examples = [];
 
   static flags = {
     ...this.databaseURLFlag,
     ...commonImportFlags(),
-    ...csvFlags()
+    ...csvFlags('')
   };
 
-<<<<<<< HEAD
-  static args = [{ name: 'files', description: 'Files to upload', required: true }];
-
-  async run(): Promise<void> {
-    const { flags, args } = await this.parse(ImportCSVCommand);
-    const { encoding, delimiter, header, skipEmptyLines, nullValues, quoteChar, escapeChar, newline, commentPrefix } =
-      flags;
-=======
   static args = {
-    file: Args.string({ description: 'The file to be imported', required: true })
+    files: Args.string({ description: 'Files to upload', required: true })
   };
 
   async run(): Promise<void> {
     const { args, flags } = await this.parseCommand();
-    const { file } = args;
-    const {
-      table,
-      types,
-      columns,
-      'no-header': noHeader,
-      create,
-      'no-column-name-normalization': ignoreColumnNormalization,
-      'batch-size': batchSize,
-      'max-rows': maxRows,
-      'skip-rows': skipRows,
-      delimiter,
-      'null-value': nullValue
-    } = flags;
->>>>>>> 499146f7
+    const { encoding, delimiter, header, skipEmptyLines, nullValues, quoteChar, escapeChar, newline, commentPrefix } =
+      flags;
 
     if (!isFileEncoding(encoding)) {
       this.error(`Invalid encoding: ${encoding}`);
@@ -69,12 +37,23 @@
     const payload = await xata.import.file({
       files,
       parserOptions: {
-        csv: { delimiter, header, skipEmptyLines, nullValues, quoteChar, escapeChar, newline, commentPrefix }
+        csv: {
+          delimiter,
+          header,
+          skipEmptyLines,
+          nullValues,
+          quoteChar,
+          escapeChar,
+          newline: newline as any,
+          commentPrefix
+        }
       }
     });
 
-    this.log({ delimiter, header, skipEmptyLines, nullValues, quoteChar, escapeChar, newline, commentPrefix });
+    this.log(
+      JSON.stringify({ delimiter, header, skipEmptyLines, nullValues, quoteChar, escapeChar, newline, commentPrefix })
+    );
 
-    this.log(payload);
+    this.log(JSON.stringify(payload));
   }
 }