--- conflicted
+++ resolved
@@ -2,11 +2,7 @@
 import { BaseCommand } from '../../base.js';
 import { createBranch, currentGitBranch, defaultGitBranch, isGitInstalled, isWorkingDirClean } from '../../git.js';
 
-<<<<<<< HEAD
-export default class BranchesCreate extends BaseCommand {
-=======
 export default class BranchesCreate extends BaseCommand<typeof BranchesCreate> {
->>>>>>> 499146f7
   static description = 'Create a branch';
 
   static examples = [];
