--- conflicted
+++ resolved
@@ -39,16 +39,6 @@
     this.info(`Rebase command is experimental, use with caution`);
     const details = await getBranchDetailsWithPgRoll(xata, { workspace, region, database, branch });
 
-<<<<<<< HEAD
-    const { logs } = await xata.api.migrations.getBranchSchemaHistory({
-      pathParams: { workspace, region, dbBranchName: `${database}:${branch}` },
-      body: {
-        // TODO: Fix pagination in the API to start from last known migration and not from the beginning
-        // Also paginate until we get all migrations
-        page: { size: 200 }
-      }
-    });
-=======
     if (isBranchPgRollEnabled(details)) {
       let logs: (Schemas.MigrationHistoryItem | Schemas.Commit)[] = [];
       let cursor = undefined;
@@ -57,7 +47,6 @@
           pathParams: { workspace, region, dbBranchName: `${database}:${branch}` },
           queryParams: { cursor, limit: 200 }
         });
->>>>>>> 0bff19eb
 
         logs = logs.concat(migrations);
         cursor = newCursor;
