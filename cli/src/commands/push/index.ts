--- conflicted
+++ resolved
@@ -49,11 +49,7 @@
 
     let logs: Schemas.MigrationHistoryItem[] | Schemas.Commit[] = [];
     if (isBranchPgRollEnabled(details)) {
-<<<<<<< HEAD
-      const { migrations } = await xata.api.branch.pgRollMigrationHistory({
-=======
       const { migrations } = await xata.api.migrations.getMigrationHistory({
->>>>>>> 43b83f3e
         pathParams: { workspace, region, dbBranchName: `${database}:${branch}` }
       });
       logs = migrations;
@@ -107,11 +103,7 @@
         .flatMap((migration) => PgRollMigrationDefinition.parse(migration));
       for (const migration of migrationsToPush) {
         try {
-<<<<<<< HEAD
-          await xata.api.branch.applyMigration({
-=======
           await xata.api.migrations.applyMigration({
->>>>>>> 43b83f3e
             pathParams: { workspace, region, dbBranchName: `${database}:${branch}` },
             body: migration
           });
