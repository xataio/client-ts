--- conflicted
+++ resolved
@@ -1,5 +1,6 @@
 import { Args, Flags } from '@oclif/core';
 import { Schemas } from '@xata.io/client';
+import { PgRollMigrationDefinition } from '@xata.io/pgroll';
 import { BaseCommand } from '../../base.js';
 import {
   LocalMigrationFile,
@@ -14,7 +15,7 @@
   isMigrationPgRollFormat
 } from '../../migrations/pgroll.js';
 import { MigrationFilePgroll } from '../../migrations/schema.js';
-import { PgRollMigrationDefinition } from '@xata.io/pgroll';
+import { waitForMigrationToFinish } from '../../utils/pgroll.js';
 
 export default class Push extends BaseCommand<typeof Push> {
   static description = 'Push local changes to a remote Xata branch';
@@ -103,43 +104,12 @@
         .flatMap((migration) => PgRollMigrationDefinition.parse(migration));
       for (const migration of migrationsToPush) {
         try {
-<<<<<<< HEAD
-          const applyResp = await xata.api.branches.applyMigration({
-            workspace,
-            region,
-            database,
-            branch,
-            // @ts-expect-error Backend API spec doesn't know all pgroll migrations yet
-            migration
-=======
-          await xata.api.migrations.applyMigration({
+          const { jobID } = await xata.api.migrations.applyMigration({
             pathParams: { workspace, region, dbBranchName: `${database}:${branch}` },
             body: migration
->>>>>>> b1fd7968
           });
 
-          let statusResp = await xata.api.migrations.getMigrationJobStatus({
-            workspace,
-            region,
-            database,
-            branch,
-            jobId: applyResp.jobID
-          });
-
-          while (statusResp.status === 'pending' || statusResp.status === 'in_progress') {
-            await sleep(500);
-            statusResp = await xata.api.migrations.getMigrationJobStatus({
-              workspace,
-              region,
-              database,
-              branch,
-              jobId: applyResp.jobID
-            });
-          }
-
-          if (statusResp.status !== 'completed') {
-            throw new Error(`Migration failed with error ${statusResp.error}`);
-          }
+          await waitForMigrationToFinish(xata.api, workspace, region, database, branch, jobID);
         } catch (e) {
           this.log(`Failed to push ${migration} with ${e}. Stopping.`);
           this.exit(1);
@@ -184,8 +154,4 @@
 
     return newLocalMigrations;
   }
-}
-
-function sleep(ms: number) {
-  return new Promise((resolve) => setTimeout(resolve, ms));
 }