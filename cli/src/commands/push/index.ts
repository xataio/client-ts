--- conflicted
+++ resolved
@@ -104,11 +104,7 @@
         .flatMap((migration) => PgRollMigrationDefinition.parse(migration));
       for (const migration of migrationsToPush) {
         try {
-<<<<<<< HEAD
-          await xata.api.migrations.applyMigration({
-=======
           const { jobID } = await xata.api.migrations.applyMigration({
->>>>>>> b0a85c91
             pathParams: { workspace, region, dbBranchName: `${database}:${branch}` },
             body: migration
           });
