<<<<<<< HEAD
import { beforeEach, expect, test, describe } from 'vitest';
import { PgRollMigration } from '@xata.io/pgroll';
import EditSchema, {
  editsToMigrations,
=======
import { PgRollMigration } from '@xata.io/pgroll';
import { beforeEach, describe, expect, test } from 'vitest';
import EditSchemaNew, {
>>>>>>> 64f10283
  AddColumnPayload,
  AddTablePayload,
  ColumnAdditions,
  ColumnData,
  ColumnEdits,
  DeleteColumnPayload,
  DeleteTablePayload,
  EditTablePayload,
  editsToMigrations
} from './edit';

const column: AddColumnPayload['column'] = {
  name: 'col1',
  type: 'string',
  unique: false,
  nullable: true,
  originalName: 'col1',
  tableName: 'table1'
};

class mockEdit {
  tableAdditions: AddTablePayload['table'][] = [];
  tableEdits: EditTablePayload['table'][] = [];
  tableDeletions: DeleteTablePayload[] = [];
  columnAdditions: ColumnAdditions = {};
  columnEdits: ColumnEdits = {};
  columnDeletions: DeleteColumnPayload = {};
  currentMigration: PgRollMigration = { operations: [] };

  branchDetails: any = {
    databaseName: 'abc',
    branchName: 'main',
    createdAt: '2024-04-11T09:23:20.517Z',
    id: 'bb_i4b697b2ul4fd29vk5snu5q8ss_guvr8p',
    clusterID: 'shared-cluster',
    lastMigrationID: '',
    version: 1,
    schema: {
      tables: [
        {
          name: 'table1',
          checkConstraints: {},
          foreignKeys: {},
          primaryKey: [],
          uniqueConstraints: {},
          columns: [column]
        },
        {
          name: 'table2',
          foreignKeys: {},
          primaryKey: [],
          uniqueConstraints: {
            ['table2_col1_unique']: {
              name: 'table2_col1_unique',
              columns: ['col1']
            }
          },
          checkConstraints: {
            ['table2_xata_string_length_col1']: {
              name: 'table2_xata_string_length_col1',
              constraint: 'LENGTH("col1") <= 2048'
            }
          },
          columns: [
            {
              ...column,
              unique: true,
              type: 'varchar(255)'
            }
          ]
        }
      ]
    },
    metadata: {},
    usePgRoll: true
  };
}

const editCommand = new mockEdit();

beforeEach(() => {
  editCommand.tableAdditions = [];
  editCommand.tableEdits = [];
  editCommand.tableDeletions = [];
  editCommand.columnAdditions = {};
  editCommand.columnEdits = {};
  editCommand.columnDeletions = {};
  editCommand.currentMigration = { operations: [] };
});

const createAddition = (column: ColumnData) => {
  if (!editCommand.columnAdditions[column.tableName]) editCommand.columnAdditions[column.tableName] = {};
  if (!editCommand.columnAdditions[column.tableName][column.originalName])
    editCommand.columnAdditions[column.tableName][column.originalName] = {} as any;
  editCommand.columnAdditions[column.tableName][column.originalName] = column;
};

const createEdit = (column: ColumnData) => {
  if (!editCommand.columnEdits[column.tableName]) editCommand.columnEdits[column.tableName] = {};
  if (!editCommand.columnEdits[column.tableName][column.originalName])
    editCommand.columnEdits[column.tableName][column.originalName] = {} as any;
  editCommand.columnEdits[column.tableName][column.originalName] = column;
};

const runTest = (name: string, setup: () => void, expectation: any) => {
  test(name, () => {
    setup();
    editCommand.currentMigration.operations = editsToMigrations(editCommand as EditSchema);
    expect(editCommand.currentMigration.operations).toEqual(expectation);
  });
};

type TestCase = {
  name: string;
  setup: () => void;
  expectation: any;
  only?: boolean;
};

const testCases: TestCase[] = [
  {
    name: 'add table',
    setup: () => {
      editCommand.tableAdditions.push({ name: 'table1' });
    },
    expectation: [{ create_table: { name: 'table1', columns: [] } }]
  },
  {
    name: 'delete table',
    setup: () => {
      editCommand.tableDeletions.push({ name: 'table1' });
    },
    expectation: [{ drop_table: { name: 'table1' } }]
  },
  {
    name: 'edit table',
    setup: () => {
      editCommand.tableEdits.push({ name: 'table1', newName: 'table2' });
    },
    expectation: [{ rename_table: { from: 'table1', to: 'table2' } }]
  },
  {
    name: 'add column',
    setup: () => {
      createAddition(column);
    },
    expectation: [
      {
        add_column: {
          table: 'table1',
          column: {
            name: 'col1',
            type: 'text',
            nullable: true,
            unique: false,
            check: {
              constraint: 'LENGTH("col1") <= 2048',
              name: 'table1_xata_string_length_col1'
            },
            up: undefined,
            comment: '{"xata.type":"string"}',
            default: undefined,
            references: undefined
          }
        }
      }
    ]
  },
  {
    name: 'add column default',
    setup: () => {
      createAddition({
        ...column,
        type: 'int',
        defaultValue: '10000'
      });
    },
    expectation: [
      {
        add_column: {
          table: 'table1',
          column: {
            name: 'col1',
            type: 'bigint',
            references: undefined,
            default: "'10000'",
            nullable: true,
            unique: false
          }
        }
      }
    ]
  },
  {
    name: 'add column not null',
    setup: () => {
      createAddition({
        ...column,
        type: 'int',
        nullable: false
      });
    },
    expectation: [
      {
        add_column: {
          table: 'table1',
          column: {
            name: 'col1',
            type: 'bigint',
            references: undefined,
            nullable: false,
            unique: false
          },
          up: '0'
        }
      }
    ]
  },
  {
    name: 'add column unique',
    setup: () => {
      createAddition({
        ...column,
        type: 'int',
        unique: true
      });
    },
    expectation: [
      {
        add_column: {
          table: 'table1',
          column: {
            name: 'col1',
            type: 'bigint',
            references: undefined,
            up: undefined,
            nullable: true,
            unique: true
          }
        }
      }
    ]
  },
  {
    name: 'add column file',
    setup: () => {
      createAddition({
        ...column,
        type: 'file',
        file: {
          defaultPublicAccess: false
        }
      });
    },
    expectation: [
      {
        add_column: {
          table: 'table1',
          column: {
            name: 'col1',
            comment: '{"xata.file.dpa":false}',
            type: 'xata.xata_file',
            references: undefined,
            up: undefined,
            nullable: true,
            unique: false
          }
        }
      }
    ]
  },
  {
    name: 'add column file[]',
    setup: () => {
      createAddition({
        ...column,
        type: 'file[]',
        'file[]': {
          defaultPublicAccess: true
        }
      });
    },
    expectation: [
      {
        add_column: {
          table: 'table1',
          column: {
            name: 'col1',
            comment: '{"xata.file.dpa":true}',
            type: 'xata.xata_file_array',
            references: undefined,
            up: undefined,
            nullable: true,
            unique: false
          }
        }
      }
    ]
  },
  {
    name: 'add column vector',
    setup: () => {
      createAddition({
        ...column,
        type: 'vector',
        vector: {
          dimension: 10
        }
      });
    },
    expectation: [
      {
        add_column: {
          table: 'table1',
          column: {
            name: 'col1',
            check: {
              constraint: 'ARRAY_LENGTH("col1", 1) = 10',
              name: 'table1_xata_vector_length_col1'
            },
            type: 'real[]',
            nullable: true,
            unique: false,
            comment: '{"xata.search.dimension":10}',
            references: undefined,
            up: undefined,
            default: undefined
          }
        }
      }
    ]
  },
  {
    name: 'add link column',
    setup: () => {
      createAddition({
        ...column,
        type: 'link',
        link: { table: 'table2' }
      });
    },
    expectation: [
      {
        add_column: {
          table: 'table1',
          column: {
            name: 'col1',
            type: 'text',
            nullable: true,
            unique: false,
            comment: '{"xata.link":"table2"}',
            references: {
              column: 'xata_id',
              name: 'col1_link',
              on_delete: 'SET NULL',
              table: 'table2'
            },
            default: undefined,
            up: undefined
          }
        }
      }
    ]
  },
  {
    name: 'edit column',
    setup: () => {
      createEdit({
        ...column,
        name: 'col2'
      });
    },
    expectation: [
      {
        alter_column: {
          name: 'col2',
          column: 'col1',
          table: 'table1'
        }
      }
    ]
  },
  // TODO update link comment test
  {
    name: 'edit column nullable to not nullable',
    setup: () => {
      createEdit({
        ...column,
        nullable: false
      });
    },
    expectation: [
      {
        alter_column: {
          column: 'col1',
          nullable: false,
          table: 'table1',
          up: '(SELECT CASE WHEN "col1" IS NULL THEN \'\' ELSE "col1" END)',
          down: '(SELECT CASE WHEN "col1" IS NULL THEN \'\' ELSE "col1" END)'
        }
      }
    ]
  },
  {
    name: 'edit column not unique to unique',
    setup: () => {
      createEdit({
        ...column,
        unique: true
      });
    },
    expectation: [
      {
        alter_column: {
          column: 'col1',
          down: '"col1"',
          up: '"col1"',
          table: 'table1',
          unique: {
            name: 'table1_col1_unique'
          }
        }
      }
    ]
  },
  {
    name: 'edit column unique to not unique also drops the constraint',
    setup: () => {
      createEdit({
        ...column,
        tableName: 'table2',
        unique: false
      });
    },
    expectation: [
      {
        drop_constraint: {
          table: 'table2',
          down: '"col1"',
          up: '"col1"',
          column: 'col1',
          name: 'table2_col1_unique'
        }
      }
    ]
  },
  {
    name: 'deleting an existing table deletes all table edits',
    setup: () => {
      editCommand.tableEdits.push({ name: 'table1', newName: 'table2' });
      editCommand.tableDeletions.push({ name: 'table1' });
    },
    expectation: [{ drop_table: { name: 'table1' } }]
  },
  {
    name: 'deleting an existing table deletes all column edits',
    setup: () => {
      createEdit({
        ...column,
        name: 'col2'
      });
      editCommand.tableDeletions.push({ name: 'table1' });
    },
    expectation: [{ drop_table: { name: 'table1' } }]
  },
  {
    name: 'deleting an existing table deletes all column deletes',
    setup: () => {
      editCommand.columnDeletions['table1'] = ['col1'];
      editCommand.tableDeletions.push({ name: 'table1' });
    },
    expectation: [{ drop_table: { name: 'table1' } }]
  },
  {
    name: 'deleting an existing table deletes all column additions',
    setup: () => {
      createAddition(column);
      editCommand.tableDeletions.push({ name: 'table1' });
    },
    expectation: [{ drop_table: { name: 'table1' } }]
  },
  {
    name: 'creating a new column and deleting an existing table',
    setup: () => {
      createAddition(column);
      editCommand.columnDeletions['table1'] = ['col1'];
      createAddition({
        ...column,
        originalName: 'col2',
        name: 'col2'
      });
    },
    expectation: [
      {
        add_column: {
          table: 'table1',
          column: {
            name: 'col2',
            type: 'text',
            nullable: true,
            unique: false,
            check: {
              constraint: 'LENGTH("col2") <= 2048',
              name: 'table1_xata_string_length_col2'
            },
            comment: '{"xata.type":"string"}',
            default: undefined,
            references: undefined,
            up: undefined
          }
        }
      }
    ]
  },
  {
    name: 'deleting an existing column deletes all column edits',
    setup: () => {
      createEdit({
        ...column,
        name: 'col2'
      });
      editCommand.columnDeletions['table1'] = ['col1'];
    },
    expectation: [
      {
        drop_column: {
          column: 'col1',
          table: 'table1'
        }
      }
    ]
  },

  {
    name: 'deleting a new table deletes all table edits',
    setup: () => {
      editCommand.tableAdditions.push({ name: 'table1' });
      editCommand.tableEdits.push({ name: 'table1', newName: 'table2' });
      editCommand.tableDeletions.push({ name: 'table1' });
    },
    expectation: []
  },
  {
    name: 'deleting a new table deletes all column edits',
    setup: () => {
      editCommand.tableAdditions.push({ name: 'table1' });
      createEdit({
        ...column,
        name: 'col2'
      });
      editCommand.tableDeletions.push({ name: 'table1' });
    },
    expectation: []
  },

  {
    name: 'deleting a new table deletes all column deletes',
    setup: () => {
      editCommand.tableAdditions.push({ name: 'table1' });
      editCommand.columnDeletions['table1'] = ['col1'];
      editCommand.tableDeletions.push({ name: 'table1' });
    },
    expectation: []
  },

  {
    name: 'deleting a new table deletes all column additions',
    setup: () => {
      editCommand.tableAdditions.push({ name: 'table1' });
      createAddition(column);
      editCommand.tableDeletions.push({ name: 'table1' });
    },
    expectation: []
  },
  {
    name: 'editing a new table is bundled with the table addition',
    setup: () => {
      editCommand.tableAdditions.push({ name: 'table1' });
      editCommand.tableEdits.push({ name: 'table1', newName: 'table2' });
    },
    expectation: [
      {
        create_table: { name: 'table2', columns: [] }
      }
    ]
  },
  {
    name: 'editing a new table removes the table edit',
    setup: () => {
      editCommand.tableAdditions.push({ name: 'table1' });
      editCommand.tableEdits.push({ name: 'table1', newName: 'table2' });
    },
    expectation: [
      {
        create_table: { name: 'table2', columns: [] }
      }
    ]
  },
  {
    name: 'adding a column on a new table with unique = false is sent correctly',
    setup: () => {
      editCommand.tableAdditions.push({ name: 'table1' });
      createAddition({
        ...column,
        type: 'float',
        unique: true
      });
    },
    expectation: [
      {
        create_table: {
          name: 'table1',
          columns: [
            {
              name: 'col1',
              type: 'double precision',
              nullable: true,
              unique: true,
              default: undefined,
              references: undefined,
              up: undefined
            }
          ]
        }
      }
    ]
  },
  {
    name: 'adding a column on a new table with nullable = false is sent correctly',
    setup: () => {
      editCommand.tableAdditions.push({ name: 'table1' });
      createAddition({
        ...column,
        type: 'float',
        nullable: false
      });
    },
    expectation: [
      {
        create_table: {
          name: 'table1',
          columns: [
            {
              name: 'col1',
              type: 'double precision',
              nullable: false,
              unique: false,
              default: undefined,
              references: undefined
            }
          ]
        }
      }
    ]
  },
  {
    name: 'adding a column on a new table with nullable = false is sent correctly',
    setup: () => {
      editCommand.tableAdditions.push({ name: 'table1' });
      createAddition({
        ...column,
        type: 'float',
        nullable: false
      });
    },
    expectation: [
      {
        create_table: {
          name: 'table1',
          columns: [
            {
              name: 'col1',
              type: 'double precision',
              nullable: false,
              unique: false,
              default: undefined,
              references: undefined
            }
          ]
        }
      }
    ]
  },
  {
    name: 'adding a column on a new table with nullable = true is sent correctly',
    setup: () => {
      editCommand.tableAdditions.push({ name: 'table1' });
      createAddition({
        ...column,
        type: 'float',
        nullable: true
      });
    },
    expectation: [
      {
        create_table: {
          name: 'table1',
          columns: [
            {
              name: 'col1',
              type: 'double precision',
              nullable: true,
              unique: false,
              default: undefined,
              references: undefined,
              up: undefined
            }
          ]
        }
      }
    ]
  },
  {
    name: 'deleting a new column deletes all column additions, edit and deletions',
    setup: () => {
      createAddition(column);
      createEdit({
        ...column,
        name: 'col2'
      });
      editCommand.columnDeletions['table1'] = ['col1'];
    },
    expectation: []
  },
  {
    name: 'deleting a newly created column does not remove other deletes',
    setup: () => {
      editCommand.columnDeletions['table1'] = ['col1'];
      createAddition({
        ...column,
        originalName: 'col2',
        name: 'col3',
        type: 'float'
      });
      editCommand.columnDeletions['table1'].push('col2');
    },
    expectation: [
      {
        drop_column: {
          column: 'col1',
          table: 'table1'
        }
      }
    ]
  },
  {
    name: 'adding a newly created column and making edit',
    setup: () => {
      createAddition({
        ...column,
        type: 'float'
      });
      createEdit({
        ...column,
        type: 'float',
        name: 'col5',
        nullable: false,
        unique: true
      });
      createEdit({
        ...column,
        type: 'float',
        name: 'col6',
        nullable: false,
        unique: true
      });
    },
    expectation: [
      {
        add_column: {
          table: 'table1',
          column: {
            name: 'col6',
            type: 'double precision',
            nullable: false,
            unique: true,
            default: undefined,
            references: undefined
          },
          up: '0'
        }
      }
    ]
  },
  {
    name: 'editing a new column in an existing table removes the column edit, and gets sent in add_column',
    setup: () => {
      createAddition(column);
      createEdit({
        ...column,
        name: 'col2'
      });
    },
    expectation: [
      {
        add_column: {
          table: 'table1',
          column: {
            name: 'col2',
            type: 'text',
            nullable: true,
            unique: false,
            check: {
              constraint: 'LENGTH("col2") <= 2048',
              name: 'table1_xata_string_length_col2'
            },
            comment: '{"xata.type":"string"}',
            default: undefined,
            references: undefined,
            up: undefined
          }
        }
      }
    ]
  },
  {
    name: 'deleting a new column deletes all column additions, edits, and deletions',
    setup: () => {
      createAddition(column);
      createEdit({
        ...column,
        name: 'col2'
      });
      editCommand.columnDeletions['table1'] = ['col1'];
    },
    expectation: []
  },
  {
    name: 'editing a new column in a new table removes the column edit',
    setup: () => {
      editCommand.tableAdditions.push({ name: 'table1' });
      createAddition(column);
      createAddition({
        ...column,
        name: 'col8',
        originalName: 'col8'
      });
      createEdit({
        ...column,
        name: 'col2'
      });
      createEdit({
        ...column,
        name: 'col3'
      });
    },
    expectation: [
      {
        create_table: {
          name: 'table1',
          columns: [
            {
              name: 'col3',
              type: 'text',
              nullable: true,
              unique: false,
              check: {
                constraint: 'LENGTH("col3") <= 2048',
                name: 'table1_xata_string_length_col3'
              },
              comment: '{"xata.type":"string"}',
              default: undefined,
              references: undefined
            },
            {
              name: 'col8',
              type: 'text',
              nullable: true,
              unique: false,
              check: {
                constraint: 'LENGTH("col8") <= 2048',
                name: 'table1_xata_string_length_col8'
              },
              comment: '{"xata.type":"string"}',
              default: undefined,
              references: undefined,
              up: undefined
            }
          ]
        }
      }
    ]
  }
];

describe('edits to migrations', () => {
  const testWithOnly = testCases.some(({ only }) => only);
  testWithOnly
    ? testCases.filter(({ only }) => only).forEach(({ name, setup, expectation }) => runTest(name, setup, expectation))
    : null;
  !testWithOnly ? testCases.forEach(({ name, setup, expectation }) => runTest(name, setup, expectation)) : null;
});<|MERGE_RESOLUTION|>--- conflicted
+++ resolved
@@ -1,13 +1,6 @@
-<<<<<<< HEAD
 import { beforeEach, expect, test, describe } from 'vitest';
 import { PgRollMigration } from '@xata.io/pgroll';
 import EditSchema, {
-  editsToMigrations,
-=======
-import { PgRollMigration } from '@xata.io/pgroll';
-import { beforeEach, describe, expect, test } from 'vitest';
-import EditSchemaNew, {
->>>>>>> 64f10283
   AddColumnPayload,
   AddTablePayload,
   ColumnAdditions,
