import { BaseCommand } from '../../base.js';
<<<<<<< HEAD
import { Flags } from '@oclif/core';
=======
import { Config, Flags } from '@oclif/core';
>>>>>>> 0bff19eb
import { Schemas } from '@xata.io/client';
import {
  OpAddColumn,
  OpAlterColumn,
  OpCreateTable,
  OpDropColumn,
  OpDropConstraint,
  OpDropTable,
  OpRenameTable,
  PgRollMigration,
  PgRollMigrationDefinition,
  PgRollOperation
} from '@xata.io/pgroll';
import chalk from 'chalk';
import enquirer from 'enquirer';
import {
  exhaustiveCheck,
  generateLinkReference,
  getBranchDetailsWithPgRoll,
<<<<<<< HEAD
=======
  isBranchPgRollEnabled,
>>>>>>> 0bff19eb
  requiresUpArgument,
  updateConstraint,
  updateLinkComment,
  waitForMigrationToFinish,
  xataColumnTypeToPgRoll,
  xataColumnTypeToPgRollComment,
  xataColumnTypeToPgRollConstraint,
  xataColumnTypeToZeroValue
} from '../../migrations/pgroll.js';
<<<<<<< HEAD

export type BranchSchemaFormatted =
  | {
      schema: {
        tables: {
          name: string;
          uniqueConstraints: Schemas.BranchSchema['tables'][number]['uniqueConstraints'];
          checkConstraints: Schemas.BranchSchema['tables'][number]['checkConstraints'];
          foreignKeys: Schemas.BranchSchema['tables'][number]['foreignKeys'];
          columns: {
            name: string;
            type: string;
            unique: boolean;
            notNull: boolean;
            defaultValue: any;
            comment: string;
          }[];
        }[];
      };
    }
  | undefined;

export type ColumnData = {
  name: string;
  type: string;
  unique: boolean;
  nullable: boolean;
  defaultValue?: string;
  vector?: {
    dimension: number;
  };
  originalName: string;
  tableName: string;
  link?: {
    table: string;
  };
  file?: {
    defaultPublicAccess: boolean;
  };
  'file[]'?: {
    defaultPublicAccess: boolean;
  };
};

export type AddTablePayload = {
  type: 'add-table';
  table: {
    name: string;
  };
};

export type EditTablePayload = {
  type: 'edit-table';
  table: {
    name: string;
    newName: string;
  };
};

export type DeleteTablePayload = {
  name: string;
};

export type AddColumnPayload = {
  type: 'add-column';
  tableName: string;
  column: ColumnData;
};

export type EditColumnPayload = {
  type: 'edit-column';
  column: ColumnData;
};

export type DeleteColumnPayload = { [tableName: string]: string[] };

export type FormatPayload = {
  type: 'space' | 'migrate' | 'schema';
};

export type SelectChoice = {
  name: FormatPayload | AddTablePayload | EditTablePayload | AddColumnPayload | EditColumnPayload;
  message: string;
  role?: string;
  choices?: SelectChoice[];
  disabled?: boolean;
  hint?: string;
};
=======
import EditSchemaOld from './edit-old.js';

const { Select, Snippet, Confirm } = enquirer as any;

const xataTypes = [
  'string',
  'int',
  'float',
  'bool',
  'text',
  'multiple',
  'link',
  'email',
  'datetime',
  'vector',
  'json',
  'file',
  'file[]'
];
>>>>>>> 0bff19eb

export type ValidationState = {
  values: { name: string };
  items: { name: string; input: string }[];
  fields: { name: string; initial: string }[];
};

export type ColumnAdditions = { [tableName: string]: { [columnName: string]: AddColumnPayload['column'] } };

export type ColumnEdits = { [tableName: string]: { [columnName: string]: AddColumnPayload['column'] } };

const { Select, Snippet, Confirm } = enquirer as any;

const xataTypes = [
  'string',
  'int',
  'float',
  'bool',
  'text',
  'multiple',
  'link',
  'email',
  'datetime',
  'vector',
  'json',
  'file',
  'file[]'
];

export default class EditSchema extends BaseCommand<typeof EditSchema> {
  static description = 'Edit the schema';

  static examples = [];

  static flags = {
    ...this.databaseURLFlag,
    branch: this.branchFlag,
    source: Flags.boolean({
      description: 'Edit the schema as a JSON document in your default editor'
    })
  };

  static args = {};

  branchDetails: BranchSchemaFormatted;
  workspace!: string;
  region!: string;
  database!: string;
  branch!: string;

  tableAdditions: AddTablePayload['table'][] = [];
  tableEdits: EditTablePayload['table'][] = [];
  tableDeletions: DeleteTablePayload[] = [];

  columnEdits: ColumnEdits = {};
  columnAdditions: ColumnAdditions = {};
  columnDeletions: DeleteColumnPayload = {};

  currentMigration: PgRollMigration = { operations: [] };

  activeIndex: number = 0;

  async showSchemaEdit() {
    this.clear();
    const tableChoices: SelectChoice[] = [];
    const select = new Select({
      message: 'Schema for database test:main',
      initial: this.activeIndex,
      choices: [
        {
          name: { type: 'schema' },
          message: 'Tables',
          role: 'heading',
          choices: tableChoices
        }
      ],
      footer:
        'Use the ↑ ↓ arrows to move across the schema, enter to edit or add things, delete or backspace to delete things.'
    });

    const tables = [
      ...(this.branchDetails?.schema?.tables ?? []),
      ...this.tableAdditions.map((addition) => ({
        name: addition.name,
        columns: []
      }))
    ];

    for (const table of tables) {
      tableChoices.push({
        name: { type: 'edit-table', table: { name: table.name, newName: table.name } },
        message: this.renderTableMessage(table.name),
        choices: [
          ...table.columns.map((column) => {
            const col = formatSchemaColumnToColumnData({
              column: { ...column, originalName: column.name },
              tableName: table.name
            });
            return {
              name: {
                type: 'edit-column',
                column: col
              },
              message: this.renderColumnMessage({ column: col }),
              disabled: editTableDisabled(table.name, this.tableDeletions)
            } as SelectChoice;
          }),
          ...Object.values(this.columnAdditions[table.name] ?? []).map((column) => {
            const formatted = { ...column, tableName: table.name, originalName: column.name };
            return {
              name: { type: 'edit-column', column: formatted },
              message: this.renderColumnMessage({ column: formatted }),
              disabled: editTableDisabled(table.name, this.tableDeletions)
            } as SelectChoice;
          }),
          {
            name: {
              type: 'add-column',
              tableName: table.name,
              column: { originalName: '', tableName: table.name, name: '', type: '', unique: false, nullable: true }
            },
            message: `${chalk.green('+')} Add a column`,
            disabled: editTableDisabled(table.name, this.tableDeletions),
            hint: 'Add a column to a table'
          }
        ]
      });
    }

    tableChoices.push(
      createSpace(),
      {
        message: `${chalk.green('+')} Add a table`,
        name: { type: 'add-table', table: { name: '' } }
      },
      {
        message: `${chalk.green('►')} Run migration`,
        name: { type: 'migrate' },
        hint: 'Run the migration'
      }
    );

    select.on('keypress', async (char: string, key: { name: string; action: string }) => {
      this.activeIndex = select.state.index;
      const selectedItem = select.state.choices[select.state.index];
      try {
        if (key.name === 'backspace' || key.name === 'delete') {
          if (!selectedItem) return;
          const choice = selectedItem.name;
          if (typeof choice !== 'object') return;
          if (choice.type === 'edit-table') {
            await select.cancel();
            await this.toggleTableDelete({ initialTableName: choice.table.name });
            await this.showSchemaEdit();
          }
          if (choice.type === 'edit-column') {
            await select.cancel();
            await this.toggleColumnDelete(choice);
            await this.showSchemaEdit();
          }
        }
      } catch (err) {
        if (err) throw err;
        this.clear();
      }
    });

    try {
      const result: SelectChoice['name'] = await select.run();
      if (result.type === 'add-table') {
        await this.showAddTable(result.table);
      } else if (result.type === 'edit-column') {
        if (editColumnDisabled(result.column, this.columnDeletions)) {
          await this.showSchemaEdit();
        } else {
          await this.showColumnEdit(result.column);
        }
      } else if (result.type === 'edit-table') {
        if (editTableDisabled(result.table.name, this.tableDeletions)) {
          await this.showSchemaEdit();
        } else {
          await this.showTableEdit({ initialTableName: result.table.name });
        }
      } else if (result.type === 'add-column') {
        await this.showAddColumn(result);
      } else if (result.type === 'migrate') {
        await this.migrate();
      } else if (result.type === 'schema' || result.type === 'space') {
        await this.showSchemaEdit();
      } else {
        exhaustiveCheck(result.type);
      }
    } catch (error) {
      if (error) throw error;
    }
    this.clear();
  }

  async migrate() {
    this.clear();
    this.currentMigration = { operations: [] };
    this.currentMigration.operations = editsToMigrations(this);
    const valid = validateMigration(this.currentMigration);
    if (valid.success) {
      const prompt = new Confirm({
        name: 'question',
        message: `Are you sure you want to run the migration? ${JSON.stringify(this.currentMigration, null, 2)}`
      });
      try {
        const answer = await prompt.run();
        if (!answer) {
          await this.showSchemaEdit();
          return;
        }
        const xata = await this.getXataClient();

        const submitMigrationRessponse = await xata.api.migrations.applyMigration({
          pathParams: {
            workspace: this.workspace,
            region: this.region,
            dbBranchName: `${this.database}:${this.branch}`
          },
          body: { ...this.currentMigration, adaptTables: true }
        });

        await waitForMigrationToFinish(
          xata.api,
          this.workspace,
          this.region,
          this.database,
          this.branch,
          submitMigrationRessponse.jobID
        );

        const alterLinkColumns = this.currentMigration.operations.reduce((acc, op) => {
          const operation = updateLinkComment(this.branchDetails, op);
          if (operation) acc.push(...operation);
          return acc;
        }, [] as PgRollOperation[]);

        if (alterLinkColumns.length > 0) {
          const { jobID: alterLinkColumnId } = await xata.api.migrations.applyMigration({
            pathParams: {
              workspace: this.workspace,
              region: this.region,
              dbBranchName: `${this.database}:${this.branch}`
            },
            body: { operations: alterLinkColumns }
          });

          await waitForMigrationToFinish(
            xata.api,
            this.workspace,
            this.region,
            this.database,
            this.branch,
            alterLinkColumnId
          );
        }

        const constraintRenames = this.currentMigration.operations.reduce((acc, op) => {
          const operation = updateConstraint(this.branchDetails, op);
          if (operation) acc.push(...operation);
          return acc;
        }, [] as PgRollOperation[]);

        if (constraintRenames.length > 0) {
          const { jobID: constraintRenameJobID } = await xata.api.migrations.applyMigration({
            pathParams: {
              workspace: this.workspace,
              region: this.region,
              dbBranchName: `${this.database}:${this.branch}`
            },
            body: { operations: constraintRenames }
          });

          await waitForMigrationToFinish(
            xata.api,
            this.workspace,
            this.region,
            this.database,
            this.branch,
            constraintRenameJobID
          );
        }

        this.success('Migration completed!');
        process.exit(0);
      } catch (err) {
        if (err) throw err;
        // User cancelled
        await this.showSchemaEdit();
        return;
      }
    } else {
      this.logJson(this.currentMigration);
      this.toErrorJson('Migration is invalid:' + valid.error.errors.flatMap((e) => e.message).join('\n'));
    }
  }

  getColumnNameEdit({ column }: { column: EditColumnPayload['column'] }) {
    return this.columnEdits[column.tableName]?.[column.originalName]?.name;
  }

  getColumnNullable({ column }: { column: EditColumnPayload['column'] }) {
    return this.columnEdits[column.tableName]?.[column.originalName]?.nullable ?? column.nullable;
  }

  getColumnUnique({ column }: { column: EditColumnPayload['column'] }) {
    return this.columnEdits[column.tableName]?.[column.originalName]?.unique ?? column.unique;
  }

  renderColumnMessage({ column }: { column: EditColumnPayload['column'] }) {
    const maybeNewColumnName = this.getColumnNameEdit({ column });
    const isColumnDeleted = Object.entries(this.columnDeletions)
      .filter((entry) => entry[0] === column.tableName)
      .find((entry) => entry[1].includes(column.originalName));
    const isTableDeleted = this.tableDeletions.find(({ name }) => name === column.tableName);

    const unique = () => {
      const currentUniqueValue = this.getColumnUnique({ column });
      if (currentUniqueValue !== column.unique) {
        return currentUniqueValue ? chalk.green('unique') : chalk.green('not unique');
      }
      return currentUniqueValue ? chalk.gray.italic('unique') : '';
    };

    const nullable = () => {
      const currentNullableValue = this.getColumnNullable({ column });
      if (currentNullableValue !== column.nullable) {
        return currentNullableValue ? chalk.green('nullable') : chalk.green('not nullable');
      }
      return currentNullableValue ? '' : chalk.gray.italic('not nullable');
    };

    const metadata = [
      `${chalk.gray.italic(column.type)}${column.type === 'link' ? ` → ${chalk.gray.italic(column.link?.table)}` : ''}`,
      unique(),
      nullable(),
      column.defaultValue ? chalk.gray.italic(`default: ${column.defaultValue}`) : ''
    ]
      .filter(Boolean)
      .join(' ');

    if (isColumnDeleted || isTableDeleted) {
      return `  - ${chalk.red.strikethrough(column.originalName)} (${metadata})`;
    }
    // Checking names are not the same because it is possible only nullable or unique changed
    if (maybeNewColumnName && maybeNewColumnName !== column.originalName) {
      return ` - ${chalk.yellow.strikethrough(column.originalName)} -> ${chalk.bold(maybeNewColumnName)} (${metadata})`;
    }
    return `- ${chalk.cyan(column.originalName)} (${metadata})`;
  }

  renderTableNameEdited(tableName: string) {
    return this.tableEdits.find((edit) => edit.name === tableName)?.newName;
  }

  renderTableMessage(originalName: string, newTable: boolean = false) {
    const tableEdit = this.tableEdits.find(({ name }) => name === originalName);
    const tableDelete = this.tableDeletions.find(({ name }) => name === originalName);
    if (tableDelete) {
      return `• ${chalk.red.strikethrough(originalName)}`;
    }
    if (tableEdit) {
      return `• ${chalk.yellow.strikethrough(originalName)} -> ${chalk.bold(
        this.renderTableNameEdited(originalName) ?? originalName
      )}`;
    }
    return newTable ? `• ${chalk.bold(originalName)}` : `• ${chalk.bold(originalName)}`;
  }

  async run(): Promise<void> {
    const { flags } = await this.parseCommand();

    const { workspace, region, database, branch } = await this.getParsedDatabaseURLWithBranch(flags.db, flags.branch);
    this.workspace = workspace;
    this.region = region;
    this.database = database;
    this.branch = branch;

<<<<<<< HEAD
    const xata = await this.getXataClient();
    const branchDetails = await getBranchDetailsWithPgRoll(xata, { workspace, region, database, branch });
    if (!branchDetails) this.error('Could not get the schema from the current branch');

    if (flags.source) {
      this.warn('Schema source editing is not supported yet. Please run the command without the --source flag.');
      process.exit(0);
    } else {
      this.branchDetails = branchDetails as any;
      await this.showSchemaEdit();
=======
    const config = await Config.load();

    const xata = await this.getXataClient();
    const branchDetails = await getBranchDetailsWithPgRoll(xata, {
      workspace,
      region,
      database,
      branch
    });
    if (!branchDetails) this.error('Could not get the schema from the current branch');

    if (isBranchPgRollEnabled(branchDetails)) {
      if (flags.source) {
        this.warn('Schema source editing is not supported yet. Please run the command without the --source flag.');
        process.exit(0);
      } else {
        this.branchDetails = branchDetails as any;
        await this.showSchemaEdit();
      }
    } else {
      const editOld = new EditSchemaOld(this.argv, config);
      editOld.launch({
        workspace: this.workspace,
        region: this.region,
        database: this.database,
        branch: this.branch
      });
>>>>>>> 0bff19eb
    }
  }

  clear() {
    process.stdout.write('\x1b[2J');
    process.stdout.write('\x1b[0f');
  }

  footer() {
    return '\nUse the ↑ ↓ arrows to move across fields, enter to submit and escape to cancel.';
  }

  async toggleTableDelete({ initialTableName }: { initialTableName: string }) {
    const indexOfExistingEntry = this.tableDeletions.findIndex(({ name }) => name === initialTableName);
    indexOfExistingEntry > -1
      ? this.tableDeletions.splice(indexOfExistingEntry, 1)
      : this.tableDeletions.push({ name: initialTableName });
  }

  async toggleColumnDelete({ column }: { column: EditColumnPayload['column'] }) {
    const existingEntryIndex = this.columnDeletions[column.tableName]?.findIndex(
      (name) => name === column.originalName
    );
    if (existingEntryIndex > -1) {
      this.columnDeletions[column.tableName].splice(existingEntryIndex, 1);
    } else {
      !this.columnDeletions[column.tableName]
        ? (this.columnDeletions[column.tableName] = [column.originalName])
        : this.columnDeletions[column.tableName].push(column.originalName);
    }
  }

  async showColumnEdit(column: EditColumnPayload['column']) {
    this.clear();
    const template = `
      name: \${name},
      column: ${column.originalName},
      nullable: \${nullable},
      unique: \${unique},
      `;
    // TODO support default https://github.com/xataio/pgroll/issues/327
    // TODO support changing type https://github.com/xataio/pgroll/issues/328
    const snippet = new Snippet({
      message: 'Edit a column',
      fields: [
        {
          name: 'name',
          message: 'The name of the column',
          initial: this.getColumnNameEdit({ column }) ?? column.originalName,
          validate: this.validateColumnName
        },
        {
          name: 'nullable',
          message: `Whether the column can be null.`,
          initial: this.getColumnNullable({ column }) ? 'true' : 'false',
          validate: this.validateColumnNullable
        },
        {
          name: 'unique',
          message: `Whether the column is unique.`,
          initial: this.getColumnUnique({ column }) ? 'true' : 'false',
          validate: this.validateColumnUnique
        }
      ],
      footer: this.footer,
      template
    });

    try {
      const { values } = await snippet.run();
      const existingEntry = this.columnEdits[column.tableName]?.[column.originalName];

      const unchanged =
        column.originalName === values.name &&
        column.nullable === parseBoolean(values.nullable) &&
        column.unique === parseBoolean(values.unique);
      if (unchanged && existingEntry) {
        delete this.columnEdits[column.tableName][column.originalName];
      } else if (!unchanged && existingEntry) {
        existingEntry.name = values.name;
        existingEntry.nullable = parseBoolean(values.nullable) ?? true;
        existingEntry.unique = parseBoolean(values.unique) ?? false;
      } else if (!unchanged && !existingEntry) {
        if (!this.columnEdits[column.tableName]) this.columnEdits[column.tableName] = {};
        if (!this.columnEdits[column.tableName][column.originalName])
          this.columnEdits[column.tableName][column.originalName] = {} as any;
        this.columnEdits[column.tableName][column.originalName] = formatSchemaColumnToColumnData({
          column: {
            ...column,
            ...values,
            originalName: column.originalName,
            notNull: parseBoolean(values.nullable) === false ? true : false,
            unique: parseBoolean(values.unique) ? true : false
          },
          tableName: column.tableName
        });
      }
      await this.showSchemaEdit();
    } catch (err) {
      if (err) throw err;
      // User cancelled
      await this.showSchemaEdit();
      return;
    }
  }

  async showAddColumn({
    tableName,
    column
  }: {
    tableName: AddColumnPayload['tableName'];
    column: AddColumnPayload['column'];
  }) {
    this.clear();
    const template = `
        name: \${name},
        nullable: \${nullable},
        unique: \${unique},
        type: \${type},
        default: \${default}
        link: \${link}
        vectorDimension: \${vectorDimension}
        defaultPublicAccess: \${defaultPublicAccess}
      },
      table: ${tableName}`;

    const snippet = new Snippet({
      message: 'Add a column',
      fields: [
        {
          name: 'name',
          message: 'The name of the column',
          validate: this.validateColumnName
        },
        {
          name: 'type',
          message: `The type of the column ${xataTypes}`,
          validate: (value: string) => {
            if (value === undefined) return 'Type cannot be undefined';
            if (emptyString(value)) return 'Type cannot be empty';
            if (!xataTypes.includes(value))
              return 'Invalid xata type. Please specify one of the following: ' + xataTypes;
          }
        },
        {
          name: 'nullable',
          message: `Whether the column can be null.`,
          validate: this.validateColumnNullable
        },
        {
          name: 'unique',
          message: `Whether the column is unique.`,
          validate: this.validateColumnUnique
        },
        {
          name: 'default',
          message: `The default for the column.`
        },
        {
          name: 'link',
          message: 'Linked table. Only required for columns that are links. Will be ignored if type is not link.',
          validate: (value: string, state: ValidationState) => {
            const columnType = state.items.find(({ name }) => name === 'type')?.input;
            if ((value === undefined || emptyString(value)) && columnType === 'link')
              return 'Cannot be empty string when the type is link';
            return true;
          }
        },
        {
          name: 'vectorDimension',
          message: 'Vector dimension. Only required for vector columns. Will be ignored if type is not vector.',
          validate: (value: string, state: ValidationState) => {
            const columnType = state.items.find(({ name }) => name === 'type')?.input;
            if ((value === undefined || emptyString(value)) && columnType === 'vector')
              return 'Cannot be empty string when the type is vector';
            return true;
          }
        },
        {
          name: 'defaultPublicAccess',
          message:
            'Default public access. Only required for file or file[] columns. Will be ignored if type is not file or file[].',
          validate: (value: string, state: ValidationState) => {
            const columnType = state.items.find(({ name }) => name === 'type')?.input;
            if ((value === undefined || emptyString(value)) && (columnType === 'file' || columnType === 'file[]'))
              return 'Cannot be empty string when the type is file or file[]. Please input true or false';
            return true;
          }
        }
      ],
      footer: this.footer,
      template
    });
    try {
      const { values } = await snippet.run();
      if (!this.columnAdditions[tableName]) this.columnAdditions[tableName] = {};
      if (!this.columnAdditions[tableName][values.name]) this.columnAdditions[tableName][values.name] = {} as any;
      this.columnAdditions[tableName][values.name] = formatSchemaColumnToColumnData({
        column: {
          ...column,
          ...values,
          originalName: column.originalName,
          'file[]':
            values.type === 'file[]'
              ? { defaultPublicAccess: parseBoolean(values.defaultPublicAccess) ?? false }
              : undefined,
          file:
            values.type === 'file'
              ? { defaultPublicAccess: parseBoolean(values.defaultPublicAccess) ?? false }
              : undefined,
          vector: values.vectorDimension
            ? {
                dimension: values.vectorDimension
              }
            : undefined,
          link: values.link
            ? {
                table: values.link
              }
            : undefined,
          defaultValue: values.default,
          notNull: parseBoolean(values.nullable) === false ? true : false,
          unique: parseBoolean(values.unique) ? true : false
        },
        tableName: column.tableName
      });
      await this.showSchemaEdit();
    } catch (err) {
      if (err) throw err;
      // User cancelled
      await this.showSchemaEdit();
      return;
    }
  }

  async showAddTable({ name }: { name: AddTablePayload['table']['name'] }) {
    this.clear();
    const snippet = new Snippet({
      message: 'Add a table',
      initial: { name: name },
      fields: [
        {
          name: 'name',
          message: 'The table name',
          validate: this.validateTableName
        }
      ],
      footer: this.footer,
      template: `
       Name: \${name}
       `
    });

    try {
      const answer: { values: { name: string } } = await snippet.run();
      this.tableAdditions.push({ name: answer.values.name });
    } catch (err) {
      if (err) throw err;
    }
    await this.showSchemaEdit();
  }

  async showTableEdit({ initialTableName }: { initialTableName: string }) {
    this.clear();
    const snippet = new Snippet({
      message: 'Edit table name',
      fields: [
        {
          name: 'name',
          message: 'The table name',
          initial: this.renderTableNameEdited(initialTableName) ?? initialTableName,
          validate: this.validateTableName
        }
      ],
      footer: this.footer,
      template: `
         Name: \${name}
         `
    });

    try {
      const answer: { values: { name: string } } = await snippet.run();
      const existingEntry = this.tableEdits.find(({ name }) => name === initialTableName);
      const changed = answer.values.name !== initialTableName;
      if (existingEntry && changed) {
        existingEntry.newName = answer.values.name;
      } else if (existingEntry && !changed) {
        this.tableEdits = this.tableEdits.filter(({ name }) => name !== initialTableName);
      } else if (!existingEntry && changed) {
        this.tableEdits.push({ name: initialTableName, newName: answer.values.name });
      }
      await this.showSchemaEdit();
    } catch (err) {
      if (err) throw err;
      // User cancelled
      await this.showSchemaEdit();
      return;
    }
  }

  validateTableName = (value: string, state: ValidationState) => {
    if (value === undefined) return 'Name cannot be undefined';
    if (emptyString(value)) return 'Name cannot be empty';
    if (value === state.fields.find((field) => field.name === 'name')?.initial) return true;
    return !emptyString(value);
  };

  validateColumnName = (value: string) => {
    if (value === undefined) return 'Name cannot be undefined';
    if (emptyString(value)) return 'Name cannot be empty';
    return true;
  };
  validateColumnNullable = (value: string) => {
    if (parseBoolean(value) === undefined) return 'Invalid value. Nullable field must be a boolean';
    return true;
  };
  validateColumnUnique = (value: string) => {
    if (parseBoolean(value) === undefined) return 'Invalid value. Unique field must be a boolean';
    return true;
  };
}

const editTableDisabled = (name: string, tableDeletions: DeleteTablePayload[]) => {
  return tableDeletions.some(({ name: tableName }) => tableName === name);
};

/** Necessary because disabling prevents the user from "undeleting" a column */
const editColumnDisabled = (column: EditColumnPayload['column'], columnDeletions: DeleteColumnPayload) => {
  return columnDeletions[column.tableName]?.includes(column.originalName);
};

const validateMigration = (migration: object) => {
  return PgRollMigrationDefinition.safeParse(migration);
};

const emptyString = (value: string) => {
  return value === '';
};

const createSpace = (): SelectChoice => {
  return { name: { type: 'space' }, message: ' ', role: 'heading' };
};

export const editsToMigrations = (command: EditSchema) => {
  // Duplicating here because if we remove items from class state they dont show on UI
  // TODO better way to deep copy? If not surround with try catch

  let localTableAdditions: (AddTablePayload['table'] & { columns?: AddColumnPayload['column'][] })[] = JSON.parse(
    JSON.stringify(command.tableAdditions)
  );
  let localTableEdits: EditTablePayload['table'][] = JSON.parse(JSON.stringify(command.tableEdits));
  let localTableDeletions: DeleteTablePayload[] = JSON.parse(JSON.stringify(command.tableDeletions));

  const localColumnAdditions: ColumnAdditions = JSON.parse(JSON.stringify(command.columnAdditions));
  const localColumnEdits: ColumnEdits = JSON.parse(JSON.stringify(command.columnEdits));
  const localColumnDeletions: DeleteColumnPayload = JSON.parse(JSON.stringify(command.columnDeletions));

  const isTableDeleted = (name: string) => {
    return localTableDeletions.find(({ name: tableName }) => tableName === name);
  };

  // Remove column edits, additions and deletions for tables that are deleted
  for (const tableName of Object.keys({
    ...localColumnAdditions,
    ...localColumnEdits,
    ...localColumnDeletions
  })) {
    if (isTableDeleted(tableName)) {
      delete localColumnAdditions[tableName];
      delete localColumnEdits[tableName];
      delete localColumnDeletions[tableName];
    }
  }

  // If column was deleted then remove edits, and additions and deletions if new
  for (const [tableName, columns] of Object.entries(localColumnDeletions)) {
    for (const columnName of columns) {
      const columnWasEdited = localColumnEdits[tableName]?.[columnName];
      if (columnWasEdited) {
        // Remove the edit
        delete localColumnEdits[tableName][columnName];
      }
      const columnWasAdded = localColumnAdditions[tableName]?.[columnName];
      if (columnWasAdded) {
        // Remove deletions
        localColumnDeletions[tableName] = localColumnDeletions[tableName].filter((col) => col !== columnName);
        // Remove the addition
        delete localColumnAdditions[tableName][columnName];
<<<<<<< HEAD
      }
    }
  }

  // Remove table edits, additions and deletions for tables that are newly added and also deleted
  localTableAdditions = localTableAdditions.filter(({ name }) => !isTableDeleted(name));
  localTableEdits = localTableEdits.filter(({ name }) => !isTableDeleted(name));
  localTableDeletions = localTableDeletions.filter(
    ({ name }) => !command.tableAdditions.find((addition) => addition.name === name)
  );

  const editsToNewTable = localTableEdits.filter(({ name }) =>
    localTableAdditions.find((addition) => addition.name === name)
  );
  localTableEdits = localTableEdits.filter(({ name }) => !editsToNewTable.find((edit) => edit.name === name));
  localTableAdditions = localTableAdditions.map((addition) => {
    const edit = editsToNewTable.find(({ name }) => name === addition.name);
    return edit
      ? {
          name: edit.newName
        }
      : addition;
  });

  // Bundle edit columns into new columns
  for (const [tableName, columns] of Object.entries(localColumnEdits)) {
    for (const [columnName, column] of Object.entries(columns)) {
      const columnIsNew = localColumnAdditions[tableName]?.[columnName];
      if (columnIsNew) {
        // Add to column additions
        localColumnAdditions[tableName][columnName] = {
          ...column,
          name: column.name,
          unique: column.unique ?? false,
          nullable: column.nullable ?? true
        };
        // Delete column from edits
        delete localColumnEdits[tableName][columnName];
        if (Object.keys(localColumnEdits[tableName]).length === 0) {
          delete localColumnEdits[tableName];
        }
      }
    }
  }

  // Bundle new columns into new tables
  for (const [tableName, columns] of Object.entries(localColumnAdditions)) {
    const tableIsNew = localTableAdditions.find((addition) => addition.name === tableName);
    if (tableIsNew) {
      for (const [columnName, column] of Object.entries(columns)) {
        const localTableAddition = localTableAdditions.find((addition) => addition.name === tableName);
        if (localTableAddition) {
          if (!localTableAddition?.columns) localTableAddition.columns = [];
          // Add to table additions
          localTableAddition?.columns.push(column);
        }
        // Delete from column additions
        delete localColumnAdditions[tableName][columnName];
      }
      delete localColumnAdditions[tableName];
    }
  }

  const columnDeletions: { drop_column: OpDropColumn }[] = Object.entries(localColumnDeletions)
    .map((entry) => {
      return entry[1].map((e) => {
        return {
          drop_column: {
            column: e,
            table: entry[0]
          }
        };
      });
    })
    .flat();

=======
      }
    }
  }

  // Remove table edits, additions and deletions for tables that are newly added and also deleted
  localTableAdditions = localTableAdditions.filter(({ name }) => !isTableDeleted(name));
  localTableEdits = localTableEdits.filter(({ name }) => !isTableDeleted(name));
  localTableDeletions = localTableDeletions.filter(
    ({ name }) => !command.tableAdditions.find((addition) => addition.name === name)
  );

  const editsToNewTable = localTableEdits.filter(({ name }) =>
    localTableAdditions.find((addition) => addition.name === name)
  );
  localTableEdits = localTableEdits.filter(({ name }) => !editsToNewTable.find((edit) => edit.name === name));
  localTableAdditions = localTableAdditions.map((addition) => {
    const edit = editsToNewTable.find(({ name }) => name === addition.name);
    return edit
      ? {
          name: edit.newName
        }
      : addition;
  });

  // Bundle edit columns into new columns
  for (const [tableName, columns] of Object.entries(localColumnEdits)) {
    for (const [columnName, column] of Object.entries(columns)) {
      const columnIsNew = localColumnAdditions[tableName]?.[columnName];
      if (columnIsNew) {
        // Add to column additions
        localColumnAdditions[tableName][columnName] = {
          ...column,
          name: column.name,
          unique: column.unique ?? false,
          nullable: column.nullable ?? true
        };
        // Delete column from edits
        delete localColumnEdits[tableName][columnName];
        if (Object.keys(localColumnEdits[tableName]).length === 0) {
          delete localColumnEdits[tableName];
        }
      }
    }
  }

  // Bundle new columns into new tables
  for (const [tableName, columns] of Object.entries(localColumnAdditions)) {
    const tableIsNew = localTableAdditions.find((addition) => addition.name === tableName);
    if (tableIsNew) {
      for (const [columnName, column] of Object.entries(columns)) {
        const localTableAddition = localTableAdditions.find((addition) => addition.name === tableName);
        if (localTableAddition) {
          if (!localTableAddition?.columns) localTableAddition.columns = [];
          // Add to table additions
          localTableAddition?.columns.push(column);
        }
        // Delete from column additions
        delete localColumnAdditions[tableName][columnName];
      }
      delete localColumnAdditions[tableName];
    }
  }

  const columnDeletions: { drop_column: OpDropColumn }[] = Object.entries(localColumnDeletions)
    .map((entry) => {
      return entry[1].map((e) => {
        return {
          drop_column: {
            column: e,
            table: entry[0]
          }
        };
      });
    })
    .flat();

>>>>>>> 0bff19eb
  const tableDeletions: { drop_table: OpDropTable }[] = localTableDeletions.map(({ name }) => {
    return {
      drop_table: {
        name: name
      }
    };
  });

  const columnAdditions: { add_column: OpAddColumn }[] = [];
  for (const [_, columns] of Object.entries(localColumnAdditions)) {
    columnAdditions.push(
      ...formatColumnDataToPgroll(Object.values(columns)).map(({ column, tableName, up }) => {
        return {
          add_column: {
            up,
            column,
            table: tableName
          }
        };
      })
    );
  }

  const tableAdditions: { create_table: OpCreateTable }[] = localTableAdditions.map(({ name, columns }) => {
    return {
      create_table: {
        name: name,
        columns: formatColumnDataToPgroll(columns ?? []).map(({ column }) => column)
      }
    };
  });

  const tableEdits: { rename_table: OpRenameTable }[] = localTableEdits.map(({ name, newName }) => {
    return {
      rename_table: {
        from: name,
        to: newName
      }
    };
  });

  const columnEdits: ({ alter_column: OpAlterColumn } | { drop_constraint: OpDropConstraint })[] = [];
  for (const [_, columns] of Object.entries(localColumnEdits)) {
    for (const data of Object.values(columns)) {
      const { name, nullable, unique, originalName } = data;
      formatColumnDataToPgroll([data]).map(({ tableName }) => {
        const originalField = command.branchDetails?.schema.tables
          .find((table) => table.name === tableName)
          ?.columns.find((col) => col.name === originalName);
        if (!originalField) {
          throw new Error(`Could not find original field ${originalName} in table ${tableName}`);
        }

        const nameChanged = name !== originalField.name;
        const nullableChanged = nullable !== !originalField.notNull;
        const uniqueAdded = unique !== originalField.unique && unique === true;
        const uniqueRemoved = unique !== originalField.unique && unique === false;

        if (uniqueRemoved) {
          const table = command.branchDetails?.schema.tables.find((table) => tableName === table.name);
          const uniqueConstraints: { name: string }[] = Object.values((table as any)?.uniqueConstraints ?? {});
          const uniqueConstraintName = uniqueConstraints.find(
            (constraint: any) => constraint.columns.length === 1 && constraint.columns[0] === originalField.name
          )?.name;

          const maybeDropStatement =
            uniqueRemoved && uniqueConstraintName
              ? {
                  drop_constraint: {
                    table: tableName,
                    column: originalField.name,
                    name: uniqueConstraintName,
                    up: `"${originalField.name}"`,
                    down: `"${originalField.name}"`
                  }
                }
              : undefined;

          if (maybeDropStatement) {
            columnEdits.push(maybeDropStatement);
          }
        }

        const uniqueValue = uniqueAdded
          ? {
              unique: {
                name: `${tableName}_${originalField.name}_unique`
              },
              up: `"${originalField.name}"`,
              down: `"${originalField.name}"`
            }
          : undefined;

        const nullValue = nullableChanged
          ? {
              up:
                nullable === false
                  ? `(SELECT CASE WHEN "${originalField.name}" IS NULL THEN ${xataColumnTypeToZeroValue(
                      originalField.type,
                      originalField.defaultValue
                    )} ELSE "${originalField.name}" END)`
                  : `"${originalField.name}"`,
              down:
                nullable === true
                  ? `"${originalField.name}"`
                  : `(SELECT CASE WHEN "${originalField.name}" IS NULL THEN ${xataColumnTypeToZeroValue(
                      originalField.type,
                      originalField.defaultValue
                    )} ELSE "${originalField.name}" END)`
            }
          : undefined;

        const alterStatement = {
          alter_column: {
            column: originalField.name,
            table: tableName,
            name: nameChanged ? name : undefined,
            nullable: nullableChanged ? nullable : undefined,
            ...uniqueValue,
            ...nullValue
          }
        };

        if (nullableChanged || nameChanged || uniqueAdded) {
          columnEdits.push(alterStatement);
        }
      });
    }
  }

  return [...columnDeletions, ...tableDeletions, ...tableAdditions, ...columnAdditions, ...columnEdits, ...tableEdits];
};

function parseBoolean(value?: string) {
  if (!value) return undefined;
  const val = value.toLowerCase();
  if (['true', 't', '1', 'y', 'yes'].includes(val)) return true;
  if (['false', 'f', '0', 'n', 'no'].includes(val)) return false;
}
<<<<<<< HEAD

const formatSchemaColumnToColumnData = ({
  column,
  tableName
}: {
  column: Schemas.Column & { originalName: string };
  tableName: string;
}): EditColumnPayload['column'] => {
  return {
    name: column.name,
    unique: column.unique ?? false,
    type: column.type,
    nullable: column.notNull === true ? false : true,
    tableName: tableName,
    originalName: column.originalName,
    defaultValue: column.defaultValue ?? undefined,
    vector: column.vector ? { dimension: column.vector.dimension } : undefined,
    link: column.type === 'link' && column.link?.table ? { table: column.link.table } : undefined,
    file: column.type === 'file' ? { defaultPublicAccess: column.file?.defaultPublicAccess ?? false } : undefined,
    'file[]':
      column.type === 'file[]' ? { defaultPublicAccess: column['file[]']?.defaultPublicAccess ?? false } : undefined
  };
};

const formatColumnDataToPgroll = (
  columns: AddColumnPayload['column'][]
): { column: OpAddColumn['column']; tableName: string; up?: string }[] => {
  return columns.map((column) => ({
    tableName: column.tableName,
    up: requiresUpArgument(column.nullable === false, column.defaultValue)
      ? xataColumnTypeToZeroValue(column.type as any, column.defaultValue)
      : undefined,
    column: {
      name: column.name,
      type: xataColumnTypeToPgRoll(column.type as any),
      references:
        column.type === 'link'
          ? generateLinkReference({ column: column.name, table: column.link?.table ?? '' })
          : undefined,
      default:
        column.defaultValue !== null && column.defaultValue !== undefined ? `'${column.defaultValue}'` : undefined,
      nullable: parseBoolean(String(column.nullable)) ?? true,
      unique: parseBoolean(String(column.unique)) ?? false,
      check: xataColumnTypeToPgRollConstraint(column as any, column.tableName),
      comment: xataColumnTypeToPgRollComment(column as any)
    }
  }));
};
=======

const formatSchemaColumnToColumnData = ({
  column,
  tableName
}: {
  column: Schemas.Column & { originalName: string };
  tableName: string;
}): EditColumnPayload['column'] => {
  return {
    name: column.name,
    unique: column.unique ?? false,
    type: column.type,
    nullable: column.notNull === true ? false : true,
    tableName: tableName,
    originalName: column.originalName,
    defaultValue: column.defaultValue ?? undefined,
    vector: column.vector ? { dimension: column.vector.dimension } : undefined,
    link: column.type === 'link' && column.link?.table ? { table: column.link.table } : undefined,
    file: column.type === 'file' ? { defaultPublicAccess: column.file?.defaultPublicAccess ?? false } : undefined,
    'file[]':
      column.type === 'file[]' ? { defaultPublicAccess: column['file[]']?.defaultPublicAccess ?? false } : undefined
  };
};

const formatColumnDataToPgroll = (
  columns: AddColumnPayload['column'][]
): { column: OpAddColumn['column']; tableName: string; up?: string }[] => {
  return columns.map((column) => ({
    tableName: column.tableName,
    up: requiresUpArgument(column.nullable === false, column.defaultValue)
      ? xataColumnTypeToZeroValue(column.type as any, column.defaultValue)
      : undefined,
    column: {
      name: column.name,
      type: xataColumnTypeToPgRoll(column.type as any),
      references:
        column.type === 'link'
          ? generateLinkReference({ column: column.name, table: column.link?.table ?? '' })
          : undefined,
      default:
        column.defaultValue !== null && column.defaultValue !== undefined ? `'${column.defaultValue}'` : undefined,
      nullable: parseBoolean(String(column.nullable)) ?? true,
      unique: parseBoolean(String(column.unique)) ?? false,
      check: xataColumnTypeToPgRollConstraint(column as any, column.tableName),
      comment: xataColumnTypeToPgRollComment(column as any)
    }
  }));
};

export type BranchSchemaFormatted =
  | {
      schema: {
        tables: {
          name: string;
          uniqueConstraints: Schemas.BranchSchema['tables'][number]['uniqueConstraints'];
          checkConstraints: Schemas.BranchSchema['tables'][number]['checkConstraints'];
          foreignKeys: Schemas.BranchSchema['tables'][number]['foreignKeys'];
          columns: {
            name: string;
            type: string;
            unique: boolean;
            notNull: boolean;
            defaultValue: any;
            comment: string;
          }[];
        }[];
      };
    }
  | undefined;

export type ColumnData = {
  name: string;
  type: string;
  unique: boolean;
  nullable: boolean;
  defaultValue?: string;
  vector?: {
    dimension: number;
  };
  originalName: string;
  tableName: string;
  link?: {
    table: string;
  };
  file?: {
    defaultPublicAccess: boolean;
  };
  'file[]'?: {
    defaultPublicAccess: boolean;
  };
};

export type AddTablePayload = {
  type: 'add-table';
  table: {
    name: string;
  };
};

export type EditTablePayload = {
  type: 'edit-table';
  table: {
    name: string;
    newName: string;
  };
};

export type DeleteTablePayload = {
  name: string;
};

export type AddColumnPayload = {
  type: 'add-column';
  tableName: string;
  column: ColumnData;
};

export type EditColumnPayload = {
  type: 'edit-column';
  column: ColumnData;
};

export type DeleteColumnPayload = { [tableName: string]: string[] };

export type FormatPayload = {
  type: 'space' | 'migrate' | 'schema';
};

export type SelectChoice = {
  name: FormatPayload | AddTablePayload | EditTablePayload | AddColumnPayload | EditColumnPayload;
  message: string;
  role?: string;
  choices?: SelectChoice[];
  disabled?: boolean;
  hint?: string;
};

export type ValidationState = {
  values: { name: string };
  items: { name: string; input: string }[];
  fields: { name: string; initial: string }[];
};

export type ColumnAdditions = { [tableName: string]: { [columnName: string]: AddColumnPayload['column'] } };

export type ColumnEdits = { [tableName: string]: { [columnName: string]: AddColumnPayload['column'] } };
>>>>>>> 0bff19eb
<|MERGE_RESOLUTION|>--- conflicted
+++ resolved
@@ -1,9 +1,5 @@
 import { BaseCommand } from '../../base.js';
-<<<<<<< HEAD
-import { Flags } from '@oclif/core';
-=======
 import { Config, Flags } from '@oclif/core';
->>>>>>> 0bff19eb
 import { Schemas } from '@xata.io/client';
 import {
   OpAddColumn,
@@ -23,10 +19,7 @@
   exhaustiveCheck,
   generateLinkReference,
   getBranchDetailsWithPgRoll,
-<<<<<<< HEAD
-=======
   isBranchPgRollEnabled,
->>>>>>> 0bff19eb
   requiresUpArgument,
   updateConstraint,
   updateLinkComment,
@@ -36,126 +29,7 @@
   xataColumnTypeToPgRollConstraint,
   xataColumnTypeToZeroValue
 } from '../../migrations/pgroll.js';
-<<<<<<< HEAD
-
-export type BranchSchemaFormatted =
-  | {
-      schema: {
-        tables: {
-          name: string;
-          uniqueConstraints: Schemas.BranchSchema['tables'][number]['uniqueConstraints'];
-          checkConstraints: Schemas.BranchSchema['tables'][number]['checkConstraints'];
-          foreignKeys: Schemas.BranchSchema['tables'][number]['foreignKeys'];
-          columns: {
-            name: string;
-            type: string;
-            unique: boolean;
-            notNull: boolean;
-            defaultValue: any;
-            comment: string;
-          }[];
-        }[];
-      };
-    }
-  | undefined;
-
-export type ColumnData = {
-  name: string;
-  type: string;
-  unique: boolean;
-  nullable: boolean;
-  defaultValue?: string;
-  vector?: {
-    dimension: number;
-  };
-  originalName: string;
-  tableName: string;
-  link?: {
-    table: string;
-  };
-  file?: {
-    defaultPublicAccess: boolean;
-  };
-  'file[]'?: {
-    defaultPublicAccess: boolean;
-  };
-};
-
-export type AddTablePayload = {
-  type: 'add-table';
-  table: {
-    name: string;
-  };
-};
-
-export type EditTablePayload = {
-  type: 'edit-table';
-  table: {
-    name: string;
-    newName: string;
-  };
-};
-
-export type DeleteTablePayload = {
-  name: string;
-};
-
-export type AddColumnPayload = {
-  type: 'add-column';
-  tableName: string;
-  column: ColumnData;
-};
-
-export type EditColumnPayload = {
-  type: 'edit-column';
-  column: ColumnData;
-};
-
-export type DeleteColumnPayload = { [tableName: string]: string[] };
-
-export type FormatPayload = {
-  type: 'space' | 'migrate' | 'schema';
-};
-
-export type SelectChoice = {
-  name: FormatPayload | AddTablePayload | EditTablePayload | AddColumnPayload | EditColumnPayload;
-  message: string;
-  role?: string;
-  choices?: SelectChoice[];
-  disabled?: boolean;
-  hint?: string;
-};
-=======
 import EditSchemaOld from './edit-old.js';
-
-const { Select, Snippet, Confirm } = enquirer as any;
-
-const xataTypes = [
-  'string',
-  'int',
-  'float',
-  'bool',
-  'text',
-  'multiple',
-  'link',
-  'email',
-  'datetime',
-  'vector',
-  'json',
-  'file',
-  'file[]'
-];
->>>>>>> 0bff19eb
-
-export type ValidationState = {
-  values: { name: string };
-  items: { name: string; input: string }[];
-  fields: { name: string; initial: string }[];
-};
-
-export type ColumnAdditions = { [tableName: string]: { [columnName: string]: AddColumnPayload['column'] } };
-
-export type ColumnEdits = { [tableName: string]: { [columnName: string]: AddColumnPayload['column'] } };
 
 const { Select, Snippet, Confirm } = enquirer as any;
 
@@ -527,18 +401,6 @@
     this.database = database;
     this.branch = branch;
 
-<<<<<<< HEAD
-    const xata = await this.getXataClient();
-    const branchDetails = await getBranchDetailsWithPgRoll(xata, { workspace, region, database, branch });
-    if (!branchDetails) this.error('Could not get the schema from the current branch');
-
-    if (flags.source) {
-      this.warn('Schema source editing is not supported yet. Please run the command without the --source flag.');
-      process.exit(0);
-    } else {
-      this.branchDetails = branchDetails as any;
-      await this.showSchemaEdit();
-=======
     const config = await Config.load();
 
     const xata = await this.getXataClient();
@@ -566,7 +428,6 @@
         database: this.database,
         branch: this.branch
       });
->>>>>>> 0bff19eb
     }
   }
 
@@ -955,7 +816,6 @@
         localColumnDeletions[tableName] = localColumnDeletions[tableName].filter((col) => col !== columnName);
         // Remove the addition
         delete localColumnAdditions[tableName][columnName];
-<<<<<<< HEAD
       }
     }
   }
@@ -1032,84 +892,6 @@
     })
     .flat();
 
-=======
-      }
-    }
-  }
-
-  // Remove table edits, additions and deletions for tables that are newly added and also deleted
-  localTableAdditions = localTableAdditions.filter(({ name }) => !isTableDeleted(name));
-  localTableEdits = localTableEdits.filter(({ name }) => !isTableDeleted(name));
-  localTableDeletions = localTableDeletions.filter(
-    ({ name }) => !command.tableAdditions.find((addition) => addition.name === name)
-  );
-
-  const editsToNewTable = localTableEdits.filter(({ name }) =>
-    localTableAdditions.find((addition) => addition.name === name)
-  );
-  localTableEdits = localTableEdits.filter(({ name }) => !editsToNewTable.find((edit) => edit.name === name));
-  localTableAdditions = localTableAdditions.map((addition) => {
-    const edit = editsToNewTable.find(({ name }) => name === addition.name);
-    return edit
-      ? {
-          name: edit.newName
-        }
-      : addition;
-  });
-
-  // Bundle edit columns into new columns
-  for (const [tableName, columns] of Object.entries(localColumnEdits)) {
-    for (const [columnName, column] of Object.entries(columns)) {
-      const columnIsNew = localColumnAdditions[tableName]?.[columnName];
-      if (columnIsNew) {
-        // Add to column additions
-        localColumnAdditions[tableName][columnName] = {
-          ...column,
-          name: column.name,
-          unique: column.unique ?? false,
-          nullable: column.nullable ?? true
-        };
-        // Delete column from edits
-        delete localColumnEdits[tableName][columnName];
-        if (Object.keys(localColumnEdits[tableName]).length === 0) {
-          delete localColumnEdits[tableName];
-        }
-      }
-    }
-  }
-
-  // Bundle new columns into new tables
-  for (const [tableName, columns] of Object.entries(localColumnAdditions)) {
-    const tableIsNew = localTableAdditions.find((addition) => addition.name === tableName);
-    if (tableIsNew) {
-      for (const [columnName, column] of Object.entries(columns)) {
-        const localTableAddition = localTableAdditions.find((addition) => addition.name === tableName);
-        if (localTableAddition) {
-          if (!localTableAddition?.columns) localTableAddition.columns = [];
-          // Add to table additions
-          localTableAddition?.columns.push(column);
-        }
-        // Delete from column additions
-        delete localColumnAdditions[tableName][columnName];
-      }
-      delete localColumnAdditions[tableName];
-    }
-  }
-
-  const columnDeletions: { drop_column: OpDropColumn }[] = Object.entries(localColumnDeletions)
-    .map((entry) => {
-      return entry[1].map((e) => {
-        return {
-          drop_column: {
-            column: e,
-            table: entry[0]
-          }
-        };
-      });
-    })
-    .flat();
-
->>>>>>> 0bff19eb
   const tableDeletions: { drop_table: OpDropTable }[] = localTableDeletions.map(({ name }) => {
     return {
       drop_table: {
@@ -1249,7 +1031,6 @@
   if (['true', 't', '1', 'y', 'yes'].includes(val)) return true;
   if (['false', 'f', '0', 'n', 'no'].includes(val)) return false;
 }
-<<<<<<< HEAD
 
 const formatSchemaColumnToColumnData = ({
   column,
@@ -1298,55 +1079,6 @@
     }
   }));
 };
-=======
-
-const formatSchemaColumnToColumnData = ({
-  column,
-  tableName
-}: {
-  column: Schemas.Column & { originalName: string };
-  tableName: string;
-}): EditColumnPayload['column'] => {
-  return {
-    name: column.name,
-    unique: column.unique ?? false,
-    type: column.type,
-    nullable: column.notNull === true ? false : true,
-    tableName: tableName,
-    originalName: column.originalName,
-    defaultValue: column.defaultValue ?? undefined,
-    vector: column.vector ? { dimension: column.vector.dimension } : undefined,
-    link: column.type === 'link' && column.link?.table ? { table: column.link.table } : undefined,
-    file: column.type === 'file' ? { defaultPublicAccess: column.file?.defaultPublicAccess ?? false } : undefined,
-    'file[]':
-      column.type === 'file[]' ? { defaultPublicAccess: column['file[]']?.defaultPublicAccess ?? false } : undefined
-  };
-};
-
-const formatColumnDataToPgroll = (
-  columns: AddColumnPayload['column'][]
-): { column: OpAddColumn['column']; tableName: string; up?: string }[] => {
-  return columns.map((column) => ({
-    tableName: column.tableName,
-    up: requiresUpArgument(column.nullable === false, column.defaultValue)
-      ? xataColumnTypeToZeroValue(column.type as any, column.defaultValue)
-      : undefined,
-    column: {
-      name: column.name,
-      type: xataColumnTypeToPgRoll(column.type as any),
-      references:
-        column.type === 'link'
-          ? generateLinkReference({ column: column.name, table: column.link?.table ?? '' })
-          : undefined,
-      default:
-        column.defaultValue !== null && column.defaultValue !== undefined ? `'${column.defaultValue}'` : undefined,
-      nullable: parseBoolean(String(column.nullable)) ?? true,
-      unique: parseBoolean(String(column.unique)) ?? false,
-      check: xataColumnTypeToPgRollConstraint(column as any, column.tableName),
-      comment: xataColumnTypeToPgRollComment(column as any)
-    }
-  }));
-};
 
 export type BranchSchemaFormatted =
   | {
@@ -1444,5 +1176,4 @@
 
 export type ColumnAdditions = { [tableName: string]: { [columnName: string]: AddColumnPayload['column'] } };
 
-export type ColumnEdits = { [tableName: string]: { [columnName: string]: AddColumnPayload['column'] } };
->>>>>>> 0bff19eb
+export type ColumnEdits = { [tableName: string]: { [columnName: string]: AddColumnPayload['column'] } };