import { Config } from '@oclif/core';
import { spawn } from 'child_process';
import fetch from 'node-fetch';
import process from 'process';
import prompts from 'prompts';
import { afterEach, beforeEach, describe, expect, test, vi } from 'vitest';
import which from 'which';
import { isIgnored } from '../../git';
import { runInTempDir } from '../../utils/testFsUtils';
import { clearEnvVariables } from '../utils.test.js';
import Init from './index.js';

vi.mock('prompts');
vi.mock('node-fetch');
vi.mock('which');
vi.mock('child_process');
vi.mock('../../git');

clearEnvVariables();

beforeEach(() => {
  process.env.XATA_API_KEY = '1234abcdef';
  process.env.XATA_BRANCH = 'main';
});

afterEach(() => {
  vi.clearAllMocks();
});

const PACKAGE_JSON = JSON.stringify({
  name: 'test',
  version: '1.0.0'
});

const REGION = 'us-east-1';
const fetchImplementation = (url: string, request: any) => {
  if (url === 'https://api.xata.io/workspaces' && request.method === 'GET') {
    return {
      ok: true,
      json: async () => ({
        workspaces: [{ id: 'test-1234', name: 'test-1234' }]
      })
    };
  } else if (url === 'https://api.xata.io/workspaces/test-1234/dbs' && request.method === 'GET') {
    return {
      ok: true,
      json: async () => ({
        databases: [{ name: 'db1', region: REGION }]
      })
    };
  } else if (url === `https://test-1234.${REGION}.xata.sh/db/db1:main` && request.method === 'GET') {
    return {
      ok: true,
      json: async () => ({ schema: { tables: [{ name: 'table1', columns: [{ name: 'a', type: 'string' }] }] } })
    };
  } else if (url === `https://test-1234.${REGION}.xata.sh/db/db1:main/schema/history` && request.method === 'POST') {
    return {
      ok: true,
      json: async () => ({ meta: { cursor: '', more: false }, logs: [] })
    };
  } else if (url === `https://test-1234.${REGION}.xata.sh/dbs/db1` && request.method === 'GET') {
    return {
      ok: true,
      json: async () => {
        return {
          branches: [{ name: 'main', id: 'main' }]
        };
      }
    };
  }
  throw new Error(`Unexpected fetch request: ${url} ${request.method}`);
};

const fetchMock = fetch as unknown as ReturnType<typeof vi.fn>;
const promptsMock = prompts as unknown as ReturnType<typeof vi.fn>;
const isGitIgnoredMock = isIgnored as unknown as ReturnType<typeof vi.fn>;
const spawnMock = spawn as unknown as ReturnType<typeof vi.fn>;

const runInitTest = async (
  files: Record<string, string>,
  args: string[] = [],
  prompts: Record<string, any> = { workspace: 'test-1234', database: 'db1' },
  setupCommand: (command: Init) => void = () => null
) => {
  fetchMock.mockImplementation(fetchImplementation);
  promptsMock.mockReturnValue(prompts);

  const config = await Config.load();

  const { outputFiles, log, warn } = await runInTempDir(files, async () => {
    const command = new Init(['--no-delay', ...args], config);
    const log = vi.spyOn(command, 'log');
    const warn = vi.spyOn(command, 'warn');

    setupCommand(command);

    await command.init();
    await command.run();
    return { log, warn };
  });

  return { log, warn, promptsMock, outputFiles };
};

describe('xata init', () => {
  test('errors when .xatarc already exists', async () => {
    await expect(
      runInitTest({ '.xatarc': '{}' }, [], { workspace: 'test-1234', database: 'db1', gitIgnore: false }, (command) => {
        command.projectConfigLocation = '.xatarc';
      })
    ).rejects.toThrowError(/.*Project already configured.*/);
  });

  test('creates .xatarc', async () => {
    const files: Record<string, string> = {
      'readme.md': ''
    };
    const { log, outputFiles } = await runInitTest(files);
    expect(log.mock.calls.flat()).toContain('Created Xata config: .xatarc');
    expect(outputFiles['.xatarc']).toMatchInlineSnapshot(`
      "{
        "databaseURL": "https://test-1234.us-east-1.xata.sh/db/db1"
      }"
    `);
  });

  test('generates typescript types', async () => {
    const files: Record<string, string> = {
      './readme.md': '',
      './package.json': PACKAGE_JSON
    };
    vi.spyOn(which, 'sync').mockImplementation(() => '/usr/bin/pnpm');
    spawnMock.mockReturnValue({ on: (string: any, func: any) => func(0) });
    const { outputFiles, promptsMock } = await runInitTest(files, [], {
      workspace: 'test-1234',
      database: 'db1',
      codegen: 'ts',
      file: 'src/xataCustom.ts',
      declarations: true,
      packageManagerName: 'pnpm'
    });

    expect(spawnMock.mock.calls[0].slice(0, 2).flat().join(' ')).toEqual('"/usr/bin/pnpm" add @xata.io/client');
    expect(promptsMock.mock.calls.flat().find((p) => p.name === 'packageManagerName')).toBeTruthy();
    expect(outputFiles).toMatchInlineSnapshot(`
      {
        ".env": "# [Xata] Configuration used by the CLI and the SDK
      # Make sure your framework/tooling loads this file on startup to have it available for the SDK
      XATA_BRANCH=main
      XATA_API_KEY=1234abcdef
      ",
        ".xatarc": "{
        "databaseURL": "https://test-1234.us-east-1.xata.sh/db/db1",
        "codegen": {
          "output": "src/xataCustom.ts"
        }
      }",
        "package.json": "{"name":"test","version":"1.0.0"}",
        "readme.md": "",
        "xataCustom.ts": "import { buildClient, getDeployPreviewBranch } from "@xata.io/client";
      import type {
        BaseClientOptions,
        SchemaInference,
        XataRecord,
      } from "@xata.io/client";

      const schema = {
        tables: [{ name: "table1", columns: [{ name: "a", type: "string" }] }],
      } as const;

      export type SchemaTables = typeof schema.tables;
      export type InferredTypes = SchemaInference<SchemaTables>;

      export type Table1 = InferredTypes["table1"];
      export type Table1Record = Table1 & XataRecord;

      export type DatabaseSchema = {
        table1: Table1Record;
      };

      const DatabaseClient = buildClient();

<<<<<<< HEAD
      export class XataClient extends DatabaseClient<typeof schema> {
=======
      export class XataClient extends DatabaseClient<DatabaseSchema> {
>>>>>>> 64f10283
        constructor(options?: BaseClientOptions) {
          super(
            {
              apiKey: process.env.XATA_API_KEY,
              databaseURL: process.env.XATA_DATABASE_URL,
              // Use deploy preview branch if available, otherwise use branch from environment
              branch:
                getDeployPreviewBranch(process.env) ??
                process.env.XATA_BRANCH ??
                "main",
              ...options,
            },
<<<<<<< HEAD
            schema
=======
            tables
>>>>>>> 64f10283
          );
        }
      }
      ",
      }
    `);
  });

  test('warns user if no package.json', async () => {
    const files: Record<string, string> = {
      './readme.md': ''
    };
    vi.spyOn(which, 'sync').mockImplementation(() => '/usr/bin/pnpm');
    spawnMock.mockReturnValue({ on: (string: any, func: any) => func(0) });
    const { warn, outputFiles, promptsMock } = await runInitTest(files, [], {
      workspace: 'test-1234',
      database: 'db1',
      codegen: 'ts',
      file: 'src/xataCustom.ts',
      declarations: true
    });

    expect(spawnMock.mock.calls.length).toBe(0);
    expect(promptsMock.mock.calls.flat().find((p) => p.name === 'packageManagerName')).toBeFalsy();
    expect(warn.mock.calls.flat()).toEqual(
      expect.arrayContaining([
        expect.stringContaining(
          'No package.json found. Please run one of: pnpm init, yarn init, npm init, bun init. Then rerun'
        )
      ])
    );

    expect(outputFiles).toMatchInlineSnapshot(`
      {
        ".env": "# [Xata] Configuration used by the CLI and the SDK
      # Make sure your framework/tooling loads this file on startup to have it available for the SDK
      XATA_BRANCH=main
      XATA_API_KEY=1234abcdef
      ",
        ".xatarc": "{
        "databaseURL": "https://test-1234.us-east-1.xata.sh/db/db1",
        "codegen": {
          "output": "src/xataCustom.ts"
        }
      }",
        "readme.md": "",
        "xataCustom.ts": "import { buildClient, getDeployPreviewBranch } from "@xata.io/client";
      import type {
        BaseClientOptions,
        SchemaInference,
        XataRecord,
      } from "@xata.io/client";

      const schema = {
        tables: [{ name: "table1", columns: [{ name: "a", type: "string" }] }],
      } as const;

      export type SchemaTables = typeof schema.tables;
      export type InferredTypes = SchemaInference<SchemaTables>;

      export type Table1 = InferredTypes["table1"];
      export type Table1Record = Table1 & XataRecord;

      export type DatabaseSchema = {
        table1: Table1Record;
      };

      const DatabaseClient = buildClient();

<<<<<<< HEAD
      export class XataClient extends DatabaseClient<typeof schema> {
=======
      export class XataClient extends DatabaseClient<DatabaseSchema> {
>>>>>>> 64f10283
        constructor(options?: BaseClientOptions) {
          super(
            {
              apiKey: process.env.XATA_API_KEY,
              databaseURL: process.env.XATA_DATABASE_URL,
              // Use deploy preview branch if available, otherwise use branch from environment
              branch:
                getDeployPreviewBranch(process.env) ??
                process.env.XATA_BRANCH ??
                "main",
              ...options,
            },
<<<<<<< HEAD
            schema
=======
            tables
>>>>>>> 64f10283
          );
        }
      }
      ",
      }
    `);
  });

  test(`deno doesn't install packages`, async () => {
    const files: Record<string, string> = {
      './readme.md': ''
    };
    vi.spyOn(which, 'sync').mockImplementation(() => '/usr/bin/pnpm');
    spawnMock.mockReturnValue({ on: (string: any, func: any) => func(0) });
    const { outputFiles, promptsMock } = await runInitTest(files, [], {
      workspace: 'test-1234',
      database: 'db1',
      codegen: 'deno',
      file: 'src/xataCustom.ts',
      declarations: true
    });

    expect(promptsMock.mock.calls.flat().find((p) => p.name === 'packageManagerName')).toBeFalsy();
    expect(outputFiles).toMatchInlineSnapshot(`
      {
        ".env": "# [Xata] Configuration used by the CLI and the SDK
      # Make sure your framework/tooling loads this file on startup to have it available for the SDK
      XATA_BRANCH=main
      XATA_API_KEY=1234abcdef
      ",
        ".xatarc": "{
        "databaseURL": "https://test-1234.us-east-1.xata.sh/db/db1",
        "codegen": {
          "output": "src/xataCustom.ts",
          "moduleType": "deno"
        }
      }",
        "readme.md": "",
        "xataCustom.ts": "import {
        buildClient,
        getDeployPreviewBranch,
      } from "npm:@xata.io/client@latest";
      import type {
        BaseClientOptions,
        SchemaInference,
        XataRecord,
      } from "npm:@xata.io/client@latest";

      const schema = {
        tables: [{ name: "table1", columns: [{ name: "a", type: "string" }] }],
      } as const;

      export type SchemaTables = typeof schema.tables;
      export type InferredTypes = SchemaInference<SchemaTables>;

      export type Table1 = InferredTypes["table1"];
      export type Table1Record = Table1 & XataRecord;

      export type DatabaseSchema = {
        table1: Table1Record;
      };

      const DatabaseClient = buildClient();

<<<<<<< HEAD
      export class XataClient extends DatabaseClient<typeof schema> {
=======
      export class XataClient extends DatabaseClient<DatabaseSchema> {
>>>>>>> 64f10283
        constructor(options?: BaseClientOptions) {
          super(
            {
              apiKey: Deno.env.get("XATA_API_KEY"),
              databaseURL: Deno.env.get("XATA_DATABASE_URL"),
              // Use deploy preview branch if available, otherwise use branch from environment
              branch:
                getDeployPreviewBranch(Deno.env.get) ??
                Deno.env.get("XATA_BRANCH") ??
                "main",
              ...options,
            },
<<<<<<< HEAD
            schema
=======
            tables
>>>>>>> 64f10283
          );
        }
      }
      ",
      }
    `);
  });

  test('uses pnpm automatically if lockfile exists ', async () => {
    const files: Record<string, string> = {
      './readme.md': '',
      './package.json': PACKAGE_JSON,
      './pnpm-lock.yaml': `lockfileVersion: '6.0'`
    };
    vi.spyOn(which, 'sync').mockImplementation(() => '/usr/bin/pnpm');
    spawnMock.mockImplementation(() => ({ on: (string: any, func: any) => func(0) }));
    const { outputFiles, promptsMock } = await runInitTest(files, [], {
      workspace: 'test-1234',
      database: 'db1',
      codegen: 'ts',
      file: 'src/xataCustom.ts',
      declarations: true
    });
    expect(spawnMock.mock.calls[0].slice(0, 2).flat().join(' ')).toEqual('"/usr/bin/pnpm" add @xata.io/client');
    expect(promptsMock.mock.calls.flat().find((p) => p.name === 'packageManagerName')).toBeFalsy();

    expect(outputFiles).toMatchInlineSnapshot(`
      {
        ".env": "# [Xata] Configuration used by the CLI and the SDK
      # Make sure your framework/tooling loads this file on startup to have it available for the SDK
      XATA_BRANCH=main
      XATA_API_KEY=1234abcdef
      ",
        ".xatarc": "{
        "databaseURL": "https://test-1234.us-east-1.xata.sh/db/db1",
        "codegen": {
          "output": "src/xataCustom.ts"
        }
      }",
        "package.json": "{"name":"test","version":"1.0.0"}",
        "pnpm-lock.yaml": "lockfileVersion: '6.0'",
        "readme.md": "",
        "xataCustom.ts": "import { buildClient, getDeployPreviewBranch } from "@xata.io/client";
      import type {
        BaseClientOptions,
        SchemaInference,
        XataRecord,
      } from "@xata.io/client";

      const schema = {
        tables: [{ name: "table1", columns: [{ name: "a", type: "string" }] }],
      } as const;

      export type SchemaTables = typeof schema.tables;
      export type InferredTypes = SchemaInference<SchemaTables>;

      export type Table1 = InferredTypes["table1"];
      export type Table1Record = Table1 & XataRecord;

      export type DatabaseSchema = {
        table1: Table1Record;
      };

      const DatabaseClient = buildClient();

<<<<<<< HEAD
      export class XataClient extends DatabaseClient<typeof schema> {
=======
      export class XataClient extends DatabaseClient<DatabaseSchema> {
>>>>>>> 64f10283
        constructor(options?: BaseClientOptions) {
          super(
            {
              apiKey: process.env.XATA_API_KEY,
              databaseURL: process.env.XATA_DATABASE_URL,
              // Use deploy preview branch if available, otherwise use branch from environment
              branch:
                getDeployPreviewBranch(process.env) ??
                process.env.XATA_BRANCH ??
                "main",
              ...options,
            },
<<<<<<< HEAD
            schema
=======
            tables
>>>>>>> 64f10283
          );
        }
      }
      ",
      }
    `);
  });

  test('creates .env', async () => {
    const files: Record<string, string> = {
      'readme.md': ''
    };
    const { log, outputFiles } = await runInitTest(files);
    expect(log.mock.calls.flat()).toContain('Creating .env file');
    expect(outputFiles['.env']).toMatchInlineSnapshot(`
      "# [Xata] Configuration used by the CLI and the SDK
      # Make sure your framework/tooling loads this file on startup to have it available for the SDK
      XATA_BRANCH=main
      XATA_API_KEY=1234abcdef
      "
    `);
  });

  test('updates .env', async () => {
    const files: Record<string, string> = {
      '.env': 'UNRELATED_ENV_VAR=123'
    };
    const { log, outputFiles } = await runInitTest(files);

    expect(log.mock.calls.flat()).toContain('Updating .env file');
    expect(outputFiles['.env']).toMatchInlineSnapshot(`
      "UNRELATED_ENV_VAR=123

      # [Xata] Configuration used by the CLI and the SDK
      # Make sure your framework/tooling loads this file on startup to have it available for the SDK
      XATA_BRANCH=main
      XATA_API_KEY=1234abcdef
      "
    `);
  });

  test('git ignore prompt true creates .gitignore', async () => {
    const files: Record<string, string> = {
      '.env': 'UNRELATED_ENV_VAR=123'
    };
    isGitIgnoredMock.mockReturnValue(false);
    const { log, outputFiles } = await runInitTest(files, [], {
      workspace: 'test-1234',
      database: 'db1',
      gitIgnore: true
    });

    expect(log.mock.calls.flat()).toContain('Added .env file to .gitignore');
    expect(outputFiles['.gitignore']).toMatchInlineSnapshot(`
      ".env
      "
    `);
  });

  test('git ignore prompt false does not create .gitignore', async () => {
    const files: Record<string, string> = {
      '.env': 'UNRELATED_ENV_VAR=123'
    };
    isGitIgnoredMock.mockReturnValue(false);
    const { outputFiles } = await runInitTest(files, [], { workspace: 'test-1234', database: 'db1', gitIgnore: false });

    expect(outputFiles['.gitignore']).toBeUndefined();
  });

  test('already git ignored does not update .gitignore', async () => {
    const files: Record<string, string> = {
      '.env': 'UNRELATED_ENV_VAR=123',
      '.gitignore': 'node_modules\n.env'
    };
    isGitIgnoredMock.mockReturnValue(true);
    const { outputFiles } = await runInitTest(files, [], { workspace: 'test-1234', database: 'db1', gitIgnore: true });

    expect(outputFiles['.gitignore']).toEqual(files['.gitignore']);
  });

  test('git ignore prompt true updates .gitignore', async () => {
    const files: Record<string, string> = {
      '.env': 'UNRELATED_ENV_VAR=123',
      '.gitignore': 'node_modules'
    };
    isGitIgnoredMock.mockReturnValue(false);
    const { log, outputFiles } = await runInitTest(files, [], {
      workspace: 'test-1234',
      database: 'db1',
      gitIgnore: true
    });

    expect(log.mock.calls.flat()).toContain('Added .env file to .gitignore');
    expect(outputFiles['.gitignore']).toMatchInlineSnapshot(`
      "node_modules

      .env
      "
    `);
  });

  test('git ignore prompt false does not update .gitignore', async () => {
    const files: Record<string, string> = {
      '.env': 'UNRELATED_ENV_VAR=123',
      '.gitignore': 'node_modules'
    };
    isGitIgnoredMock.mockReturnValue(false);
    const { outputFiles } = await runInitTest(files, [], { workspace: 'test-1234', database: 'db1', gitIgnore: false });

    expect(outputFiles['.gitignore']).toMatchInlineSnapshot(`
    "node_modules"
      `);
  });
});<|MERGE_RESOLUTION|>--- conflicted
+++ resolved
@@ -180,11 +180,7 @@
 
       const DatabaseClient = buildClient();
 
-<<<<<<< HEAD
       export class XataClient extends DatabaseClient<typeof schema> {
-=======
-      export class XataClient extends DatabaseClient<DatabaseSchema> {
->>>>>>> 64f10283
         constructor(options?: BaseClientOptions) {
           super(
             {
@@ -197,11 +193,7 @@
                 "main",
               ...options,
             },
-<<<<<<< HEAD
             schema
-=======
-            tables
->>>>>>> 64f10283
           );
         }
       }
@@ -271,11 +263,7 @@
 
       const DatabaseClient = buildClient();
 
-<<<<<<< HEAD
       export class XataClient extends DatabaseClient<typeof schema> {
-=======
-      export class XataClient extends DatabaseClient<DatabaseSchema> {
->>>>>>> 64f10283
         constructor(options?: BaseClientOptions) {
           super(
             {
@@ -288,11 +276,7 @@
                 "main",
               ...options,
             },
-<<<<<<< HEAD
             schema
-=======
-            tables
->>>>>>> 64f10283
           );
         }
       }
@@ -357,11 +341,7 @@
 
       const DatabaseClient = buildClient();
 
-<<<<<<< HEAD
       export class XataClient extends DatabaseClient<typeof schema> {
-=======
-      export class XataClient extends DatabaseClient<DatabaseSchema> {
->>>>>>> 64f10283
         constructor(options?: BaseClientOptions) {
           super(
             {
@@ -374,11 +354,7 @@
                 "main",
               ...options,
             },
-<<<<<<< HEAD
             schema
-=======
-            tables
->>>>>>> 64f10283
           );
         }
       }
@@ -444,11 +420,7 @@
 
       const DatabaseClient = buildClient();
 
-<<<<<<< HEAD
       export class XataClient extends DatabaseClient<typeof schema> {
-=======
-      export class XataClient extends DatabaseClient<DatabaseSchema> {
->>>>>>> 64f10283
         constructor(options?: BaseClientOptions) {
           super(
             {
@@ -461,11 +433,7 @@
                 "main",
               ...options,
             },
-<<<<<<< HEAD
             schema
-=======
-            tables
->>>>>>> 64f10283
           );
         }
       }
