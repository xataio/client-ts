--- conflicted
+++ resolved
@@ -106,7 +106,6 @@
   }
 
   async installSDK() {
-<<<<<<< HEAD
     // If codegen is configured, the SDK is already installed
     if (this.projectConfig?.codegen) return;
 
@@ -121,13 +120,6 @@
       "const record = await client.records.getRecord(workspace, databaseName, 'branch', 'table', recordId);"
     ]);
 
-    const { confirm } = await prompts({
-      type: 'confirm',
-      name: 'confirm',
-      message: 'Do you want to install the TypeScript/JavaScript SDK?',
-      initial: true
-    });
-=======
     const { flags } = await this.parse(Init);
     const { confirm } = await this.prompt(
       {
@@ -138,7 +130,6 @@
       },
       flags.sdk
     );
->>>>>>> c5007b04
     if (confirm === undefined) return this.exit(1);
     if (!confirm) return;
 
@@ -146,7 +137,6 @@
   }
 
   async configureCodegen() {
-<<<<<<< HEAD
     this.info(
       'Do you want to use the code generator? The code generator will allow you to use your database with type safety and autocompletion. Example:'
     );
@@ -160,15 +150,6 @@
       'const { records } = await xata.db.tableName().filter("column", value).getPaginated();'
     ]);
 
-    const { confirm } = await prompts({
-      type: 'confirm',
-      name: 'confirm',
-      message: 'Do you want to use the TypeScript/JavaScript code generator?',
-      initial: true
-    });
-    if (confirm === undefined) return this.exit(1);
-    if (!confirm) return;
-=======
     const { flags } = await this.parse(Init);
     if (!flags.codegen) {
       const { confirm } = await this.prompt({
@@ -180,7 +161,6 @@
       if (confirm === undefined) return this.exit(1);
       if (!confirm) return;
     }
->>>>>>> c5007b04
 
     this.projectConfig = this.projectConfig || {};
     this.projectConfig.codegen = {};
@@ -316,7 +296,7 @@
 
     const exists = await this.access('.gitignore');
 
-    const { confirm } = await prompts({
+    const { confirm } = await this.prompt({
       type: 'confirm',
       name: 'confirm',
       message: exists
