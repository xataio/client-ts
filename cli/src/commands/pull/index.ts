--- conflicted
+++ resolved
@@ -9,11 +9,7 @@
   writeLocalMigrationFiles
 } from '../../migrations/files.js';
 import Codegen from '../codegen/index.js';
-<<<<<<< HEAD
-import { allMigrationsPgRollFormat, isBranchPgRollEnabled } from '../../migrations/pgroll.js';
-=======
 import { allMigrationsPgRollFormat, isBranchPgRollEnabled, isMigrationPgRollFormat } from '../../migrations/pgroll.js';
->>>>>>> 19c2f032
 
 export default class Pull extends BaseCommand<typeof Pull> {
   static description = 'Pull changes from remote Xata branch and regenerate code';
@@ -92,11 +88,7 @@
       await removeLocalMigrations();
     }
 
-<<<<<<< HEAD
-    const localMigrationFiles: Schemas.MigrationObject[] | Schemas.PgRollMigrationHistoryItem[] =
-=======
     const localMigrationFiles: (Schemas.MigrationObject | Schemas.PgRollMigrationHistoryItem)[] =
->>>>>>> 19c2f032
       await getLocalMigrationFiles(isBranchPgRollEnabled(details));
 
     const newMigrations = this.getNewMigrations(localMigrationFiles, commitToMigrationFile(logs));
@@ -116,12 +108,6 @@
   }
 
   getNewMigrations(
-<<<<<<< HEAD
-    localMigrationFiles: Schemas.MigrationObject[] | Schemas.PgRollMigrationHistoryItem[],
-    remoteMigrationFiles: Schemas.MigrationObject[] | Schemas.PgRollMigrationHistoryItem[]
-  ): Schemas.MigrationObject[] | Schemas.PgRollMigrationHistoryItem[] {
-    const lastCommonMigrationIndex = getLastCommonIndex(localMigrationFiles, remoteMigrationFiles);
-=======
     localMigrationFiles: (Schemas.MigrationObject | Schemas.PgRollMigrationHistoryItem)[],
     remoteMigrationFiles: (Schemas.MigrationObject | Schemas.PgRollMigrationHistoryItem)[]
   ): (Schemas.MigrationObject | Schemas.PgRollMigrationHistoryItem)[] {
@@ -138,7 +124,6 @@
 
       return index;
     }, -1);
->>>>>>> 19c2f032
 
     // TODO: Validate that the migrations are in the same order (for previous history)
 
