import { Args, Flags } from '@oclif/core';
import { Schemas } from '@xata.io/client';
import { BaseCommand } from '../../base.js';
import {
  LocalMigrationFile,
  commitToMigrationFile,
  getLastCommonIndex,
  getLocalMigrationFiles,
  removeLocalMigrations,
  writeLocalMigrationFiles
} from '../../migrations/files.js';
import {
  allMigrationsPgRollFormat,
  getBranchDetailsWithPgRoll,
  isBranchPgRollEnabled
} from '../../migrations/pgroll.js';
import Codegen from '../codegen/index.js';

export default class Pull extends BaseCommand<typeof Pull> {
  static description = 'Pull changes from remote Xata branch and regenerate code';

  static examples = [];

  static flags = {
    ...this.commonFlags,
    ...this.databaseURLFlag,
    force: Flags.boolean({
      char: 'f',
      description: 'Overwrite local migrations',
      default: false
    }),
    'skip-code-generation': Flags.boolean({
      description: 'Skip code generation',
      default: false
    })
  };

  static args = {
    branch: Args.string({ description: 'The remote branch to pull from', required: true })
  };

  async run() {
    const { args, flags } = await this.parseCommand();

    const xata = await this.getXataClient();
    const { workspace, region, database, branch } = await this.getParsedDatabaseURLWithBranch(
      flags.db,
      args.branch,
      true
    );

    const details = await getBranchDetailsWithPgRoll(xata, { workspace, region, database, branch });

    let logs: (Schemas.MigrationHistoryItem | Schemas.Commit)[] = [];
    let cursor = undefined;
    if (isBranchPgRollEnabled(details)) {
<<<<<<< HEAD
      do {
        const { migrations, cursor: newCursor } = await xata.api.migrations.getMigrationHistory({
          pathParams: { workspace, region, dbBranchName: `${database}:${branch}` },
          queryParams: { cursor }
        });

        logs = logs.concat(migrations);
        cursor = newCursor;
      } while (cursor);
    } else {
      const data = await xata.api.migrations.getBranchSchemaHistory({
        pathParams: { workspace, region, dbBranchName: `${database}:${branch}` },
        body: { page: { size: 200 } }
=======
      const { migrations } = await xata.api.migrations.getMigrationHistory({
        pathParams: { workspace, region, dbBranchName: `${database}:${branch}` }
      });
      logs = migrations;
    } else {
      const data = await xata.api.migrations.getBranchSchemaHistory({
        pathParams: { workspace, region, dbBranchName: `${database}:${branch}` },
        body: {
          // TODO: Fix pagination in the API to start from last known migration and not from the beginning
          // Also paginate until we get all migrations
          page: { size: 200 }
        }
>>>>>>> e109eeee
      });
      logs = data.logs;
    }

    if (flags.force) {
      await removeLocalMigrations();
    }

    if (!flags.force && isBranchPgRollEnabled(details) && !(await allMigrationsPgRollFormat())) {
      const { confirm } = await this.prompt({
        type: 'confirm',
        name: 'confirm',
        message: `Your local migration files need reformatting. A one time rewrite is required to continue. Proceed?`,
        initial: true
      });
      if (!confirm) return this.exit(1);
      this.log(`Converting existing migrations to pgroll format from ${branch} branch`);
      await removeLocalMigrations();
    }

    const localMigrationFiles = await getLocalMigrationFiles(isBranchPgRollEnabled(details));

    const newMigrations = this.getNewMigrations(localMigrationFiles, commitToMigrationFile(logs));
    await writeLocalMigrationFiles(newMigrations);

    if (newMigrations.length > 0) {
      this.log(`Successfully pulled ${newMigrations.length} migrations from ${branch} branch`);
    } else {
      this.log(`No new migrations to pull from ${branch} branch`);
    }

    if (this.projectConfig?.codegen && !flags['skip-code-generation']) {
      this.log(`Running codegen...`);
      await Codegen.run(['--branch', branch]);
    }
  }

  getNewMigrations(
    localMigrationFiles: LocalMigrationFile[],
    remoteMigrationFiles: LocalMigrationFile[]
  ): LocalMigrationFile[] {
    const lastCommonMigrationIndex = getLastCommonIndex(localMigrationFiles, remoteMigrationFiles);

    // TODO: Validate that the migrations are in the same order (for previous history)

    const newLocalMigrations = localMigrationFiles.slice(lastCommonMigrationIndex + 1);
    const newRemoteMigrations = remoteMigrationFiles.slice(lastCommonMigrationIndex + 1);

    if (newLocalMigrations.length > 0 && newRemoteMigrations.length > 0) {
      this.log(
        'There are new migrations both locally and in the remote branch. Please run `xata pull -f` to overwrite local migrations.'
      );
      this.exit(0);
    }

    return newRemoteMigrations;
  }
}<|MERGE_RESOLUTION|>--- conflicted
+++ resolved
@@ -54,7 +54,6 @@
     let logs: (Schemas.MigrationHistoryItem | Schemas.Commit)[] = [];
     let cursor = undefined;
     if (isBranchPgRollEnabled(details)) {
-<<<<<<< HEAD
       do {
         const { migrations, cursor: newCursor } = await xata.api.migrations.getMigrationHistory({
           pathParams: { workspace, region, dbBranchName: `${database}:${branch}` },
@@ -63,25 +62,11 @@
 
         logs = logs.concat(migrations);
         cursor = newCursor;
-      } while (cursor);
+      } while (cursor !== undefined);
     } else {
       const data = await xata.api.migrations.getBranchSchemaHistory({
         pathParams: { workspace, region, dbBranchName: `${database}:${branch}` },
         body: { page: { size: 200 } }
-=======
-      const { migrations } = await xata.api.migrations.getMigrationHistory({
-        pathParams: { workspace, region, dbBranchName: `${database}:${branch}` }
-      });
-      logs = migrations;
-    } else {
-      const data = await xata.api.migrations.getBranchSchemaHistory({
-        pathParams: { workspace, region, dbBranchName: `${database}:${branch}` },
-        body: {
-          // TODO: Fix pagination in the API to start from last known migration and not from the beginning
-          // Also paginate until we get all migrations
-          page: { size: 200 }
-        }
->>>>>>> e109eeee
       });
       logs = data.logs;
     }
