--- conflicted
+++ resolved
@@ -53,11 +53,7 @@
 
     let logs: Schemas.MigrationHistoryItem[] | Schemas.Commit[] = [];
     if (isBranchPgRollEnabled(details)) {
-<<<<<<< HEAD
-      const { migrations } = await xata.api.branch.pgRollMigrationHistory({
-=======
       const { migrations } = await xata.api.migrations.getMigrationHistory({
->>>>>>> 43b83f3e
         pathParams: { workspace, region, dbBranchName: `${database}:${branch}` }
       });
       logs = migrations;
