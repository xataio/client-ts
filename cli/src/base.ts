--- conflicted
+++ resolved
@@ -172,11 +172,7 @@
     workspace: string,
     database: string,
     options: { allowEmpty?: boolean; allowCreate?: boolean; title?: string } = {}
-<<<<<<< HEAD
-  ) {
-=======
   ): Promise<string> {
->>>>>>> 263af480
     const xata = await this.getXataClient();
     const { branches = [] } = await xata.branches.getBranchList(workspace, database);
 
@@ -230,11 +226,7 @@
     return name;
   }
 
-<<<<<<< HEAD
-  async createBranch(workspace: string, database: string) {
-=======
   async createBranch(workspace: string, database: string): Promise<string> {
->>>>>>> 263af480
     const xata = await this.getXataClient();
     const { name } = await prompts({
       type: 'text',
@@ -258,12 +250,6 @@
     return name;
   }
 
-<<<<<<< HEAD
-  async getDatabaseURL(databaseURLFlag?: string, allowCreate?: boolean) {
-    if (databaseURLFlag) return databaseURLFlag;
-    if (this.projectConfig?.databaseURL) return this.projectConfig.databaseURL;
-    if (process.env.XATA_DATABASE_URL) return process.env.XATA_DATABASE_URL;
-=======
   async getDatabaseURL(
     databaseURLFlag?: string,
     allowCreate?: boolean
@@ -271,7 +257,6 @@
     if (databaseURLFlag) return { databaseURL: databaseURLFlag, source: 'flag' };
     if (this.projectConfig?.databaseURL) return { databaseURL: this.projectConfig.databaseURL, source: 'config' };
     if (process.env.XATA_DATABASE_URL) return { databaseURL: process.env.XATA_DATABASE_URL, source: 'env' };
->>>>>>> 263af480
 
     const workspace = await this.getWorkspace({ allowCreate });
     const database = await this.getDatabase(workspace, { allowCreate });
