--- conflicted
+++ resolved
@@ -1,21 +1,12 @@
 import { Command, Flags, Interfaces } from '@oclif/core';
 import {
-<<<<<<< HEAD
-  Schemas,
-  XataApiPlugin,
-=======
->>>>>>> ce241a56
   buildClient,
   getAPIKey,
   getBranch,
   getHostUrl,
-<<<<<<< HEAD
-  parseWorkspacesUrlParts
-=======
   parseWorkspacesUrlParts,
   Schemas,
   XataApiPlugin
->>>>>>> ce241a56
 } from '@xata.io/client';
 import { XataImportPlugin } from '@xata.io/importer';
 import ansiRegex from 'ansi-regex';
@@ -30,62 +21,23 @@
 import prompts from 'prompts';
 import table from 'text-table';
 import which from 'which';
-<<<<<<< HEAD
-import { ZodError, z } from 'zod';
-=======
 import { ZodError } from 'zod';
->>>>>>> ce241a56
 import { createAPIKeyThroughWebUI } from './auth-server.js';
 import { partialProjectConfig, ProjectConfig } from './config.js';
 import {
-  Profile,
   buildProfile,
   credentialsFilePath,
   getEnvProfileName,
+  Profile,
   readCredentialsDictionary
 } from './credentials.js';
 import { reportBugURL } from './utils.js';
 
-<<<<<<< HEAD
-class XataClient extends buildClient({
+export class XataClient extends buildClient({
   api: new XataApiPlugin(),
   import: new XataImportPlugin()
 }) {}
 
-export const projectConfigSchema = z.object({
-  databaseURL: z.string(),
-  codegen: z.object({
-    output: z.string(),
-    moduleType: z.enum(['cjs', 'esm', 'deno']),
-    declarations: z.boolean(),
-    javascriptTarget: z.enum([
-      'es5',
-      'es6',
-      'es2015',
-      'es2016',
-      'es2017',
-      'es2018',
-      'es2019',
-      'es2020',
-      'es2021',
-      'esnext'
-    ]),
-    workersBuildId: z.string().optional()
-  }),
-  experimental: z.object({
-    incrementalBuild: z.boolean()
-  })
-});
-
-const partialProjectConfig = projectConfigSchema.deepPartial();
-
-export type ProjectConfig = z.infer<typeof partialProjectConfig>;
-=======
-export class XataClient extends buildClient({
-  api: new XataApiPlugin()
-}) {}
-
->>>>>>> ce241a56
 export type APIKeyLocation = 'shell' | 'dotenv' | 'profile' | 'new';
 
 const moduleName = 'xata';
@@ -264,17 +216,7 @@
       });
     }
 
-<<<<<<< HEAD
     this.#xataClient = new XataClient({
-=======
-    const { flags } = await this.parseCommand();
-    const databaseURL = flags.db ?? 'https://{workspace}.{region}.xata.sh/db/{database}';
-    const branch = flags.branch ?? this.getCurrentBranchName();
-
-    this.#xataClient = new XataClient({
-      databaseURL,
-      branch,
->>>>>>> ce241a56
       apiKey,
       fetch,
       host,
