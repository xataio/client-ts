--- conflicted
+++ resolved
@@ -24,38 +24,10 @@
 import { reportBugURL } from './utils.js';
 import { ProjectConfig, partialProjectConfig } from './config.js';
 
-<<<<<<< HEAD
-=======
 class XataClient extends buildClient({
   api: new XataApiPlugin()
 }) {}
 
-export const projectConfigSchema = z.object({
-  databaseURL: z.string(),
-  codegen: z.object({
-    output: z.string(),
-    moduleType: z.enum(['cjs', 'esm', 'deno']),
-    declarations: z.boolean(),
-    javascriptTarget: z.enum([
-      'es5',
-      'es6',
-      'es2015',
-      'es2016',
-      'es2017',
-      'es2018',
-      'es2019',
-      'es2020',
-      'es2021',
-      'esnext'
-    ]),
-    workersBuildId: z.string().optional()
-  })
-});
-
-const partialProjectConfig = projectConfigSchema.deepPartial();
-
-export type ProjectConfig = z.infer<typeof partialProjectConfig>;
->>>>>>> 0172ea12
 export type APIKeyLocation = 'shell' | 'dotenv' | 'profile' | 'new';
 
 const moduleName = 'xata';
