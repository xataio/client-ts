--- conflicted
+++ resolved
@@ -1,17 +1,5 @@
-<<<<<<< HEAD
-import { Command, Flags } from '@oclif/core';
+import { Command, Config, Flags, Interfaces } from '@oclif/core';
 import { buildClient, getAPIKey, getHostUrl, parseWorkspacesUrlParts, Schemas, XataApiPlugin } from '@xata.io/client';
-=======
-import { Command, Config, Flags, Interfaces } from '@oclif/core';
-import {
-  getAPIKey,
-  getCurrentBranchName,
-  getHostUrl,
-  parseWorkspacesUrlParts,
-  Schemas,
-  XataApiClient
-} from '@xata.io/client';
->>>>>>> 71f41a00
 import ansiRegex from 'ansi-regex';
 import chalk from 'chalk';
 import { spawn } from 'child_process';
