--- conflicted
+++ resolved
@@ -1,21 +1,12 @@
 import { Command, Flags, Interfaces } from '@oclif/core';
 import {
-<<<<<<< HEAD
-=======
   Schemas,
   XataApiPlugin,
->>>>>>> 4fb27da9
   buildClient,
   getAPIKey,
   getCurrentBranchName,
   getHostUrl,
-<<<<<<< HEAD
-  parseWorkspacesUrlParts,
-  Schemas,
-  XataApiPlugin
-=======
   parseWorkspacesUrlParts
->>>>>>> 4fb27da9
 } from '@xata.io/client';
 import { XataImportPlugin } from '@xata.io/importer';
 import ansiRegex from 'ansi-regex';
@@ -42,12 +33,8 @@
 import { reportBugURL } from './utils.js';
 
 class XataClient extends buildClient({
-<<<<<<< HEAD
   api: new XataApiPlugin(),
   import: new XataImportPlugin()
-=======
-  api: new XataApiPlugin()
->>>>>>> 4fb27da9
 }) {}
 
 export const projectConfigSchema = z.object({
