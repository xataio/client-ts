--- conflicted
+++ resolved
@@ -42,18 +42,12 @@
   // In the future we can support YAML
   searchPlaces = [`.${moduleName}rc`, `.${moduleName}rc.json`, 'package.json'];
 
-<<<<<<< HEAD
   static databaseURLFlag = {
     db: Flags.string({
       helpValue: 'https://{workspace}.xata.sh/db/{database}',
       description: 'URL of the database in the format https://{workspace}.xata.sh/db/{database}'
     })
   };
-=======
-  static databaseURLFlag = Flags.string({
-    description: 'URL of the database in the format https://{workspace}.xata.sh/db/{database}'
-  });
->>>>>>> 04ea330f
 
   static branchFlag = Flags.string({
     char: 'b',
