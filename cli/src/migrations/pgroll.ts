--- conflicted
+++ resolved
@@ -1,19 +1,11 @@
 import { Schemas, XataApiClient } from '@xata.io/client';
-<<<<<<< HEAD
-import { migrationsDir, readMigrationsDir } from './files.js';
+import { Column } from '@xata.io/codegen';
 import path from 'path';
-import { XataClient } from '../base.js';
-import { Column } from '@xata.io/codegen';
-import { MigrationFilePgroll, migrationFilePgroll } from './schema.js';
-import { safeJSONParse, safeReadFile } from '../utils/files.js';
 import z from 'zod';
-=======
-import path from 'path';
 import { XataClient } from '../base.js';
 import { safeJSONParse, safeReadFile } from '../utils/files.js';
 import { migrationsDir, readMigrationsDir } from './files.js';
 import { MigrationFilePgroll, migrationFilePgroll } from './schema.js';
->>>>>>> 5c5370fc
 
 export const isBranchPgRollEnabled = (details: Schemas.DBBranch) => {
   // @ts-expect-error TODO: Fix this when api is finalized
@@ -163,7 +155,6 @@
   return details;
 }
 
-<<<<<<< HEAD
 export const isColumnTypeUnsupported = (type: string) => {
   switch (type) {
     case 'bool':
@@ -343,8 +334,6 @@
   }
 }
 
-=======
->>>>>>> 5c5370fc
 export async function waitForMigrationToFinish(
   api: XataApiClient,
   workspace: string,
@@ -352,11 +341,7 @@
   database: string,
   branch: string,
   jobId: string
-<<<<<<< HEAD
 ): Promise<void> {
-=======
-) {
->>>>>>> 5c5370fc
   const { status, error } = await api.migrations.getMigrationJobStatus({
     pathParams: { workspace, region, dbBranchName: `${database}:${branch}`, jobId }
   });
