<<<<<<< HEAD
#!/usr/bin/env -S NODE_OPTIONS=--experimental-vm-modules node
import { Errors, flush, run } from '@oclif/core';
=======
#!/usr/bin/env node
import { Errors, run } from '@oclif/core';
>>>>>>> cd2e63ea

run(void 0, import.meta.url)
  // .then(flush) // Prevent timeout in xata shell
  .catch(Errors.handle);<|MERGE_RESOLUTION|>--- conflicted
+++ resolved
@@ -1,10 +1,5 @@
-<<<<<<< HEAD
 #!/usr/bin/env -S NODE_OPTIONS=--experimental-vm-modules node
-import { Errors, flush, run } from '@oclif/core';
-=======
-#!/usr/bin/env node
 import { Errors, run } from '@oclif/core';
->>>>>>> cd2e63ea
 
 run(void 0, import.meta.url)
   // .then(flush) // Prevent timeout in xata shell
