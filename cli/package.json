{
  "name": "@xata.io/cli",
  "version": "0.11.19",
  "description": "Xata.io CLI",
  "author": "Xata Inc.",
  "bin": {
    "xata": "./bin/run.js"
  },
  "homepage": "https://github.com/xataio/client-ts",
  "license": "Apache-2.0",
  "main": "dist/index.js",
  "module": "dist/index.js",
  "type": "module",
  "repository": "xataio/client-ts",
  "files": [
    "/bin",
    "/dist",
    "/npm-shrinkwrap.json",
    "/oclif.manifest.json"
  ],
  "dependencies": {
    "@babel/core": "^7.21.4",
    "@babel/preset-react": "^7.18.6",
    "@babel/preset-typescript": "^7.21.4",
    "@oclif/core": "^2.8.0",
    "@oclif/plugin-help": "^5.2.9",
    "@oclif/plugin-not-found": "^2.3.23",
    "@oclif/plugin-plugins": "^2.4.3",
    "@rollup/plugin-auto-install": "^3.0.3",
    "@rollup/plugin-commonjs": "^24.0.1",
    "@rollup/plugin-node-resolve": "^15.0.1",
    "@rollup/plugin-virtual": "^3.0.1",
    "@types/ini": "^1.3.31",
    "@types/prompts": "^2.4.4",
    "@xata.io/client": "workspace:*",
    "@xata.io/codegen": "workspace:*",
    "@xata.io/importer": "workspace:*",
    "ansi-regex": "^6.0.1",
    "babel-plugin-module-extension-resolver": "^1.0.0",
    "chalk": "^5.2.0",
    "chokidar": "^3.5.3",
    "cosmiconfig": "^8.1.3",
    "deepmerge": "^4.3.1",
    "dotenv": "^16.0.3",
    "dotenv-expand": "^10.0.0",
    "edge-runtime": "^2.1.2",
    "enquirer": "^2.3.6",
    "env-editor": "^1.1.0",
<<<<<<< HEAD
    "glob": "^8.0.3",
    "ini": "^3.0.1",
=======
    "ini": "^4.0.0",
>>>>>>> ce241a56
    "lodash.compact": "^3.0.1",
    "lodash.get": "^4.4.2",
    "lodash.set": "^4.3.2",
    "miniflare": "^2.13.0",
    "node-fetch": "^3.3.1",
    "open": "^9.1.0",
    "prompts": "^2.4.2",
    "relaxed-json": "^1.0.3",
    "rollup-plugin-esbuild": "^5.0.0",
    "rollup-plugin-hypothetical": "^2.1.1",
    "rollup-plugin-import-cdn": "^0.2.2",
    "rollup-plugin-virtual-fs": "^4.0.1-alpha.0",
    "text-table": "^0.2.0",
    "tmp": "^0.2.1",
    "which": "^3.0.0",
    "zod": "^3.21.4"
  },
  "devDependencies": {
    "@babel/types": "^7.21.4",
    "@types/babel__core": "^7.20.0",
    "@types/glob": "^8.0.0",
    "@types/lodash.compact": "^3.0.7",
    "@types/lodash.get": "^4.4.7",
    "@types/lodash.set": "^4.3.7",
    "@types/relaxed-json": "^1.0.1",
    "@types/text-table": "^0.2.2",
    "@types/tmp": "^0.2.3",
    "@types/which": "^3.0.0",
    "eslint": "^8.37.0",
    "eslint-config-oclif": "^4.0.0",
    "eslint-config-oclif-typescript": "^1.0.3",
    "oclif": "^3.7.3",
    "shx": "^0.3.4",
    "ts-node": "^10.9.1",
    "tslib": "^2.5.0",
    "typescript": "^5.0.3"
  },
  "oclif": {
    "bin": "xata",
    "dirname": "xata",
    "commands": "./dist/commands",
    "plugins": [
      "@oclif/plugin-help",
      "@oclif/plugin-plugins",
      "@oclif/plugin-not-found"
    ],
    "topicSeparator": " ",
    "topics": {
      "auth": {
        "description": "Authenticate with Xata.io, logout or check the status of your auth configuration"
      },
      "branches": {
        "description": "Create, list or delete branches"
      },
      "config": {
        "description": "Get or set configuration values"
      },
      "dbs": {
        "description": "Create, list or delete databases"
      },
      "schema": {
        "description": "Edit the schema interactively or dump it to a JSON file"
      },
      "workspaces": {
        "description": "Create, list or delete workspaces"
      },
      "workers": {
        "description": "Run and compile Xata Workers"
      }
    },
    "additionalHelpFlags": [
      "-h"
    ],
    "additionalVersionFlags": [
      "-v"
    ]
  },
  "scripts": {
    "build": "shx rm -rf dist && tsc -b && cp src/*.html dist",
    "tsc": "tsc --noEmit",
    "postpack": "shx rm -f oclif.manifest.json",
    "posttest": "npm run lint",
    "prepack": "oclif manifest && oclif readme",
    "version": "oclif readme && git add README.md",
    "start": "node ./bin/run.js"
  },
  "engines": {
    "node": ">=12.0.0"
  },
  "bugs": "https://github.com/xataio/client-ts/issues",
  "keywords": [
    "oclif"
  ],
  "types": "dist/index.d.ts"
}<|MERGE_RESOLUTION|>--- conflicted
+++ resolved
@@ -46,12 +46,8 @@
     "edge-runtime": "^2.1.2",
     "enquirer": "^2.3.6",
     "env-editor": "^1.1.0",
-<<<<<<< HEAD
     "glob": "^8.0.3",
-    "ini": "^3.0.1",
-=======
     "ini": "^4.0.0",
->>>>>>> ce241a56
     "lodash.compact": "^3.0.1",
     "lodash.get": "^4.4.2",
     "lodash.set": "^4.3.2",
