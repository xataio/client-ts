--- conflicted
+++ resolved
@@ -39,11 +39,7 @@
     "ansi-regex": "^6.0.1",
     "babel-plugin-module-extension-resolver": "^1.0.0-rc.2",
     "chalk": "^5.0.1",
-<<<<<<< HEAD
     "chokidar": "^3.5.3",
-    "cli-highlight": "^2.1.11",
-=======
->>>>>>> cd2e63ea
     "cosmiconfig": "^7.0.1",
     "deepmerge": "^4.2.2",
     "dotenv": "^16.0.1",
