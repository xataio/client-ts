{
  "name": "@xata.io/cli",
  "version": "0.0.0",
  "description": "Xata.io CLI",
  "author": "Xata Inc.",
  "private": true,
  "bin": {
    "xata": "./bin/run"
  },
  "homepage": "https://github.com/xataio/client-ts",
  "license": "MIT",
  "main": "dist/index.js",
  "module": "dist/index.js",
  "type": "module",
  "repository": "xataio/client-ts",
  "files": [
    "/bin",
    "/dist",
    "/npm-shrinkwrap.json",
    "/oclif.manifest.json"
  ],
  "dependencies": {
    "@oclif/core": "^1.9.0",
    "@oclif/plugin-help": "^5",
<<<<<<< HEAD
    "@oclif/plugin-plugins": "^2.0.1",
    "@types/prompts": "^2.0.14",
    "@xata.io/client": "^0.8.3",
    "@xata.io/shell": "^0.1.1",
=======
    "@oclif/plugin-plugins": "^2.1.0",
    "@xata.io/client": "^0.8.4",
    "@xata.io/shell": "^0.1.2",
>>>>>>> b45497c9
    "ansi-regex": "^6.0.1",
    "chalk": "^5.0.1",
    "dotenv": "^16.0.1",
    "node-fetch": "^3.2.4",
    "prompts": "^2.4.2",
    "text-table": "^0.2.0"
  },
  "devDependencies": {
    "@types/text-table": "^0.2.2",
    "chai": "^4.3.6",
    "eslint": "^8.16.0",
    "eslint-config-oclif": "^4",
    "eslint-config-oclif-typescript": "^1.0.2",
    "globby": "^13",
    "oclif": "^3",
    "shx": "^0.3.4",
    "ts-node": "^10.8.0",
    "tslib": "^2.4.0",
    "typescript": "^4.6.4"
  },
  "oclif": {
    "bin": "xata",
    "dirname": "xata",
    "commands": "./dist/commands",
    "plugins": [
      "@oclif/plugin-help",
      "@oclif/plugin-plugins"
    ],
    "topicSeparator": " ",
    "topics": {
      "hello": {
        "description": "Say hello to the world and others"
      }
    }
  },
  "scripts": {
    "build": "shx rm -rf dist && tsc -b",
    "lint": "eslint . --ext .ts --config .eslintrc",
    "postpack": "shx rm -f oclif.manifest.json",
    "posttest": "yarn lint",
    "prepack": "yarn build && oclif manifest && oclif readme",
    "version": "oclif readme && git add README.md",
    "start": "node ./bin/run.js"
  },
  "engines": {
    "node": ">=12.0.0"
  },
  "bugs": "https://github.com/xataio/client-ts/issues",
  "keywords": [
    "oclif"
  ],
  "types": "dist/index.d.ts"
}<|MERGE_RESOLUTION|>--- conflicted
+++ resolved
@@ -22,16 +22,10 @@
   "dependencies": {
     "@oclif/core": "^1.9.0",
     "@oclif/plugin-help": "^5",
-<<<<<<< HEAD
-    "@oclif/plugin-plugins": "^2.0.1",
     "@types/prompts": "^2.0.14",
-    "@xata.io/client": "^0.8.3",
-    "@xata.io/shell": "^0.1.1",
-=======
     "@oclif/plugin-plugins": "^2.1.0",
     "@xata.io/client": "^0.8.4",
     "@xata.io/shell": "^0.1.2",
->>>>>>> b45497c9
     "ansi-regex": "^6.0.1",
     "chalk": "^5.0.1",
     "dotenv": "^16.0.1",
