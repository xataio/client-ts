{
  "name": "@xata.io/cli",
  "version": "0.9.1",
  "description": "Xata.io CLI",
  "author": "Xata Inc.",
  "bin": {
    "xata": "./bin/run.js"
  },
  "homepage": "https://github.com/xataio/client-ts",
  "license": "Apache-2.0",
  "main": "dist/index.js",
  "module": "dist/index.js",
  "type": "module",
  "repository": "xataio/client-ts",
  "files": [
    "/bin",
    "/dist",
    "/npm-shrinkwrap.json",
    "/oclif.manifest.json"
  ],
  "dependencies": {
    "@babel/core": "^7.18.10",
    "@babel/preset-react": "^7.18.6",
    "@babel/preset-typescript": "^7.18.6",
    "@faker-js/faker": "^7.4.0",
    "@oclif/core": "^1.14.2",
    "@oclif/plugin-help": "^5",
    "@oclif/plugin-not-found": "^2.3.1",
    "@oclif/plugin-plugins": "^2.1.0",
    "@rollup/plugin-auto-install": "^2.2.0",
    "@rollup/plugin-commonjs": "^22.0.2",
    "@rollup/plugin-node-resolve": "^13.3.0",
    "@rollup/plugin-virtual": "^2.1.0",
    "@types/ini": "^1.3.31",
    "@types/prompts": "^2.0.14",
<<<<<<< HEAD
    "@xata.io/client": "^0.16.2",
    "@xata.io/codegen": "^0.16.1",
    "@xata.io/importer": "^0.2.5",
=======
    "@xata.io/client": "^0.17.0",
    "@xata.io/codegen": "^0.17.0",
    "@xata.io/importer": "^0.2.6",
>>>>>>> 275ce19e
    "ansi-regex": "^6.0.1",
    "babel-plugin-module-extension-resolver": "^1.0.0-rc.2",
    "chalk": "^5.0.1",
    "chokidar": "^3.5.3",
    "cosmiconfig": "^7.0.1",
    "deepmerge": "^4.2.2",
    "dotenv": "^16.0.1",
    "edge-runtime": "^1.1.0-beta.27",
    "enquirer": "^2.3.6",
    "env-editor": "^1.1.0",
    "ini": "^3.0.0",
    "lodash.compact": "^3.0.1",
    "lodash.get": "^4.4.2",
    "lodash.set": "^4.3.2",
    "miniflare": "^2.7.0",
    "node-fetch": "^3.2.10",
    "open": "^8.4.0",
    "prompts": "^2.4.2",
    "relaxed-json": "^1.0.3",
    "rollup": "^2.78.1",
    "rollup-plugin-esbuild": "^4.9.3",
    "rollup-plugin-hypothetical": "^2.1.1",
    "rollup-plugin-virtual-fs": "^4.0.1-alpha.0",
    "slugify": "^1.6.5",
    "text-table": "^0.2.0",
    "tmp": "^0.2.1",
    "which": "^2.0.2",
    "zod": "^3.18.0"
  },
  "devDependencies": {
    "@babel/types": "^7.18.10",
    "@types/babel__core": "^7.1.19",
    "@types/lodash.compact": "^3.0.7",
    "@types/lodash.get": "^4.4.7",
    "@types/lodash.set": "^4.3.7",
    "@types/relaxed-json": "^1.0.1",
    "@types/text-table": "^0.2.2",
    "@types/tmp": "^0.2.3",
    "@types/which": "^2.0.1",
    "eslint": "^8.22.0",
    "eslint-config-oclif": "^4",
    "eslint-config-oclif-typescript": "^1.0.2",
    "oclif": "^3",
    "shx": "^0.3.4",
    "ts-node": "^10.9.1",
    "tslib": "^2.4.0",
    "typescript": "^4.7.4"
  },
  "oclif": {
    "bin": "xata",
    "dirname": "xata",
    "commands": "./dist/commands",
    "plugins": [
      "@oclif/plugin-help",
      "@oclif/plugin-plugins",
      "@oclif/plugin-not-found"
    ],
    "topicSeparator": " ",
    "topics": {
      "auth": {
        "description": "Authenticate with Xata.io, logout or check the status of your auth configuration"
      },
      "branches": {
        "description": "Create, list or delete branches"
      },
      "config": {
        "description": "Get or set configuration values"
      },
      "dbs": {
        "description": "Create, list or delete databases"
      },
      "schema": {
        "description": "Edit the schema interactively or dump it to a JSON file"
      },
      "workspaces": {
        "description": "Create, list or delete workspaces"
      }
    },
    "additionalHelpFlags": [
      "-h"
    ],
    "additionalVersionFlags": [
      "-v"
    ]
  },
  "scripts": {
    "build": "shx rm -rf dist && tsc -b && cp src/*.html dist",
    "lint": "eslint . --ext .ts --config .eslintrc",
    "postpack": "shx rm -f oclif.manifest.json",
    "posttest": "npm run lint",
    "prepack": "npm run build && oclif manifest && oclif readme",
    "version": "oclif readme && git add README.md",
    "start": "node ./bin/run.js"
  },
  "engines": {
    "node": ">=12.0.0"
  },
  "bugs": "https://github.com/xataio/client-ts/issues",
  "keywords": [
    "oclif"
  ],
  "types": "dist/index.d.ts"
}<|MERGE_RESOLUTION|>--- conflicted
+++ resolved
@@ -33,15 +33,9 @@
     "@rollup/plugin-virtual": "^2.1.0",
     "@types/ini": "^1.3.31",
     "@types/prompts": "^2.0.14",
-<<<<<<< HEAD
-    "@xata.io/client": "^0.16.2",
-    "@xata.io/codegen": "^0.16.1",
-    "@xata.io/importer": "^0.2.5",
-=======
     "@xata.io/client": "^0.17.0",
     "@xata.io/codegen": "^0.17.0",
     "@xata.io/importer": "^0.2.6",
->>>>>>> 275ce19e
     "ansi-regex": "^6.0.1",
     "babel-plugin-module-extension-resolver": "^1.0.0-rc.2",
     "chalk": "^5.0.1",
