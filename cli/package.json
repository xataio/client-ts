--- conflicted
+++ resolved
@@ -23,16 +23,13 @@
     "@oclif/core": "^1.8.2",
     "@oclif/plugin-help": "^5",
     "@oclif/plugin-plugins": "^2.0.1",
-<<<<<<< HEAD
     "@xata.io/client": "^0.8.3",
+    "@xata.io/shell": "^0.1.1",
     "ansi-regex": "^6.0.1",
     "chalk": "^5.0.1",
     "dotenv": "^16.0.1",
     "node-fetch": "^3.2.4",
     "text-table": "^0.2.0"
-=======
-    "@xata.io/shell": "^0.1.1"
->>>>>>> 33b977d5
   },
   "devDependencies": {
     "@types/text-table": "^0.2.2",
