--- conflicted
+++ resolved
@@ -42,11 +42,7 @@
     "lodash.compact": "^3.0.1",
     "lodash.get": "^4.4.2",
     "lodash.set": "^4.3.2",
-<<<<<<< HEAD
-    "miniflare": "=2.14.0",
     "nanoid": "^4.0.2",
-=======
->>>>>>> 860807c2
     "node-fetch": "^3.3.2",
     "open": "^9.1.0",
     "prompts": "^2.4.2",
@@ -59,27 +55,12 @@
     "zod": "^3.22.4"
   },
   "devDependencies": {
-<<<<<<< HEAD
-    "@babel/types": "^7.22.10",
-    "@types/babel__core": "^7.20.1",
-    "@types/lodash.compact": "^3.0.7",
-    "@types/lodash.get": "^4.4.7",
-    "@types/lodash.set": "^4.3.7",
-    "@types/nanoid": "^3.0.0",
-    "@types/relaxed-json": "^1.0.1",
-    "@types/text-table": "^0.2.2",
-    "@types/tmp": "^0.2.3",
-    "@types/which": "^3.0.0",
-    "eslint": "^8.47.0",
-    "eslint-config-oclif": "^4.0.0",
-    "eslint-config-oclif-typescript": "^1.0.3",
-    "oclif": "^3.11.3",
-=======
     "@babel/types": "^7.23.4",
     "@types/babel__core": "^7.20.5",
     "@types/lodash.compact": "^3.0.9",
     "@types/lodash.get": "^4.4.9",
     "@types/lodash.set": "^4.3.9",
+    "@types/nanoid": "^3.0.0",
     "@types/relaxed-json": "^1.0.4",
     "@types/text-table": "^0.2.5",
     "@types/tmp": "^0.2.6",
@@ -88,7 +69,6 @@
     "eslint-config-oclif": "^5.0.0",
     "eslint-config-oclif-typescript": "^3.0.21",
     "oclif": "^4.0.4",
->>>>>>> 860807c2
     "shx": "^0.3.4",
     "ts-node": "^10.9.1",
     "typescript": "^5.3.2"
