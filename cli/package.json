--- conflicted
+++ resolved
@@ -51,13 +51,8 @@
     "relaxed-json": "^1.0.3",
     "semver": "^7.6.2",
     "text-table": "^0.2.0",
-<<<<<<< HEAD
     "tmp": "^0.2.3",
     "tslib": "^2.6.2",
-=======
-    "tslib": "^2.6.3",
-    "tmp": "^0.2.3",
->>>>>>> 0bff19eb
     "type-fest": "^4.18.1",
     "which": "^4.0.0",
     "zod": "^3.23.8"
