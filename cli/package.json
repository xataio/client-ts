--- conflicted
+++ resolved
@@ -30,14 +30,9 @@
     "@rollup/plugin-commonjs": "^25.0.7",
     "@rollup/plugin-node-resolve": "^15.2.3",
     "@rollup/plugin-virtual": "^3.0.2",
-<<<<<<< HEAD
-    "@types/ini": "^1.3.31",
-    "@types/prompts": "^2.4.6",
-    "@types/semver": "^7.5.3",
-=======
     "@types/ini": "^1.3.32",
     "@types/prompts": "^2.4.7",
->>>>>>> a65d2ce4
+    "@types/semver": "^7.5.3",
     "@xata.io/client": "workspace:*",
     "@xata.io/codegen": "workspace:*",
     "@xata.io/importer": "workspace:*",
