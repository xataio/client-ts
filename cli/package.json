{
  "name": "@xata.io/cli",
  "version": "0.14.2",
  "description": "Xata.io CLI",
  "author": "Xata Inc.",
  "bin": {
    "xata": "./bin/run.js"
  },
  "homepage": "https://github.com/xataio/client-ts",
  "license": "Apache-2.0",
  "main": "dist/index.js",
  "module": "dist/index.js",
  "type": "module",
  "repository": "xataio/client-ts",
  "files": [
    "/bin",
    "/dist",
    "/npm-shrinkwrap.json",
    "/oclif.manifest.json"
  ],
  "dependencies": {
    "@babel/core": "^7.23.2",
    "@babel/preset-react": "^7.22.15",
    "@babel/preset-typescript": "^7.23.2",
    "@oclif/core": "^3.0.7",
    "@oclif/plugin-help": "^5.2.20",
    "@oclif/plugin-not-found": "^3.0.1",
    "@oclif/plugin-plugins": "^3.9.1",
    "@rollup/plugin-auto-install": "^3.0.5",
    "@rollup/plugin-commonjs": "^25.0.5",
    "@rollup/plugin-node-resolve": "^15.2.3",
    "@rollup/plugin-virtual": "^3.0.2",
    "@types/ini": "^1.3.31",
<<<<<<< HEAD
    "@types/prompts": "^2.4.5",
    "@types/semver": "^7.5.3",
=======
    "@types/prompts": "^2.4.6",
>>>>>>> 28c7f420
    "@xata.io/client": "workspace:*",
    "@xata.io/codegen": "workspace:*",
    "@xata.io/importer": "workspace:*",
    "ansi-regex": "^6.0.1",
    "babel-plugin-module-extension-resolver": "^1.0.0",
    "chalk": "^5.3.0",
    "chokidar": "^3.5.3",
    "cosmiconfig": "^8.3.6",
    "deepmerge": "^4.3.1",
    "dotenv": "^16.3.1",
    "dotenv-expand": "^10.0.0",
    "edge-runtime": "^2.5.4",
    "enquirer": "^2.4.1",
    "env-editor": "^1.1.0",
    "ini": "^4.1.1",
    "lodash.compact": "^3.0.1",
    "lodash.get": "^4.4.2",
    "lodash.set": "^4.3.2",
    "miniflare": "=2.14.0",
    "node-fetch": "^3.3.2",
    "open": "^9.1.0",
    "prompts": "^2.4.2",
    "relaxed-json": "^1.0.3",
    "rollup": "^4.0.2",
    "rollup-plugin-esbuild": "^6.1.0",
    "rollup-plugin-hypothetical": "^2.1.1",
    "rollup-plugin-import-cdn": "^0.2.2",
    "rollup-plugin-virtual-fs": "^4.0.1-alpha.0",
    "semver": "^7.5.4",
    "text-table": "^0.2.0",
    "tmp": "^0.2.1",
    "which": "^4.0.0",
    "zod": "^3.22.4"
  },
  "devDependencies": {
    "@babel/types": "^7.23.0",
    "@types/babel__core": "^7.20.2",
    "@types/lodash.compact": "^3.0.7",
    "@types/lodash.get": "^4.4.7",
    "@types/lodash.set": "^4.3.7",
    "@types/relaxed-json": "^1.0.2",
    "@types/text-table": "^0.2.3",
    "@types/tmp": "^0.2.4",
    "@types/which": "^3.0.0",
    "eslint": "^8.51.0",
    "eslint-config-oclif": "^5.0.0",
    "eslint-config-oclif-typescript": "^3.0.5",
    "oclif": "^4.0.2",
    "shx": "^0.3.4",
    "ts-node": "^10.9.1",
    "tslib": "^2.6.2",
    "typescript": "^5.2.2"
  },
  "oclif": {
    "bin": "xata",
    "hooks": {
      "init": "./dist/hooks/init/compatibility"
    },
    "dirname": "xata",
    "commands": "./dist/commands",
    "plugins": [
      "@oclif/plugin-help",
      "@oclif/plugin-plugins",
      "@oclif/plugin-not-found"
    ],
    "topicSeparator": " ",
    "topics": {
      "auth": {
        "description": "Authenticate with Xata.io, logout or check the status of your auth configuration"
      },
      "branches": {
        "description": "Create, list or delete branches"
      },
      "config": {
        "description": "Get or set configuration values"
      },
      "dbs": {
        "description": "Create, list or delete databases"
      },
      "schema": {
        "description": "Edit the schema interactively or dump it to a JSON file"
      },
      "workspaces": {
        "description": "Create, list or delete workspaces"
      },
      "workers": {
        "description": "Run and compile Xata Workers"
      }
    },
    "additionalHelpFlags": [
      "-h"
    ],
    "additionalVersionFlags": [
      "-v"
    ]
  },
  "scripts": {
    "build": "shx rm -rf dist && tsc -b && cp src/*.html dist",
    "tsc": "tsc --noEmit",
    "postpack": "shx rm -f oclif.manifest.json",
    "posttest": "npm run lint",
    "prepack": "oclif manifest && oclif readme",
    "version": "oclif readme && git add README.md",
    "start": "node ./bin/run.js"
  },
  "engines": {
    "node": ">=12.0.0"
  },
  "bugs": "https://github.com/xataio/client-ts/issues",
  "keywords": [
    "oclif"
  ],
  "types": "dist/index.d.ts"
}<|MERGE_RESOLUTION|>--- conflicted
+++ resolved
@@ -31,12 +31,8 @@
     "@rollup/plugin-node-resolve": "^15.2.3",
     "@rollup/plugin-virtual": "^3.0.2",
     "@types/ini": "^1.3.31",
-<<<<<<< HEAD
-    "@types/prompts": "^2.4.5",
+    "@types/prompts": "^2.4.6",
     "@types/semver": "^7.5.3",
-=======
-    "@types/prompts": "^2.4.6",
->>>>>>> 28c7f420
     "@xata.io/client": "workspace:*",
     "@xata.io/codegen": "workspace:*",
     "@xata.io/importer": "workspace:*",
